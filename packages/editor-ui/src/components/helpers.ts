--- conflicted
+++ resolved
@@ -106,7 +106,6 @@
 	return typeof value === 'string' && !!MAPPING_PARAMS.find((param) => value.includes(param));
 }
 
-<<<<<<< HEAD
 export function isValueExpression (parameter: INodeProperties, paramValue: NodeParameterValueType): boolean {
 	if (parameter.noDataExpression === true) {
 		return false;
@@ -118,8 +117,8 @@
 		return true;
 	}
 	return false;
-=======
+}
+
 export function convertRemToPixels(rem: string) {
 	return parseInt(rem, 10) * parseFloat(getComputedStyle(document.documentElement).fontSize);
->>>>>>> 8ce75f12
 }