<script setup lang="ts">
import type { IUpdateInformation } from '@/Interface';
import ParameterInputFull from '@/components/ParameterInputFull.vue';
import ParameterIssues from '@/components/ParameterIssues.vue';
import InputTriple from '@/components/InputTriple/InputTriple.vue';
import { useI18n } from '@/composables/useI18n';
import { DateTime } from 'luxon';
import {
	executeFilterCondition,
	type FilterOptionsValue,
	type FilterConditionValue,
	type FilterOperatorType,
	type INodeProperties,
	type NodeParameterValue,
	type NodePropertyTypes,
	FilterError,
	validateFieldType,
} from 'n8n-workflow';
import { computed, ref } from 'vue';
import OperatorSelect from './OperatorSelect.vue';
import { OPERATORS_BY_ID, type FilterOperatorId } from './constants';
import type { FilterOperator } from './types';
import { resolveParameter } from '@/mixins/workflowHelpers';
type ConditionResult =
	| { status: 'resolve_error' }
	| { status: 'validation_error'; error: string }
	| { status: 'success'; result: boolean };

interface Props {
	path: string;
	condition: FilterConditionValue;
	options: FilterOptionsValue;
	issues?: string[];
	fixedLeftValue?: boolean;
	canRemove?: boolean;
	readOnly?: boolean;
	index?: number;
}

const props = withDefaults(defineProps<Props>(), {
	issues: () => [],
	canRemove: true,
	fixedLeftValue: false,
	readOnly: false,
});

const emit = defineEmits<{
	(event: 'update', value: FilterConditionValue): void;
	(event: 'remove'): void;
}>();

const i18n = useI18n();

const condition = ref<FilterConditionValue>(props.condition);

const operatorId = computed<FilterOperatorId>(() => {
	const { type, operation } = props.condition.operator;
	return `${type}:${operation}` as FilterOperatorId;
});
const operator = computed(() => OPERATORS_BY_ID[operatorId.value] as FilterOperator);

const operatorTypeToNodePropType = (operatorType: FilterOperatorType): NodePropertyTypes => {
	switch (operatorType) {
		case 'array':
		case 'object':
		case 'boolean':
		case 'any':
			return 'string';
		default:
			return operatorType;
	}
};

const conditionResult = computed<ConditionResult>(() => {
	try {
		const resolved = resolveParameter(
			condition.value as unknown as NodeParameterValue,
		) as FilterConditionValue;

		if (resolved.leftValue === undefined || resolved.rightValue === undefined) {
			return { status: 'resolve_error' };
		}
		try {
			const result = executeFilterCondition(resolved, props.options, {
				index: props.index ?? 0,
				errorFormat: 'inline',
			});
			return { status: 'success', result };
		} catch (error) {
			let errorMessage = i18n.baseText('parameterInput.error');

			if (error instanceof FilterError) {
				errorMessage = `${error.message}.\n${error.description}`;
			}
			return {
				status: 'validation_error',
				error: errorMessage,
			};
		}
	} catch (error) {
		return { status: 'resolve_error' };
	}
});

const allIssues = computed(() => {
	if (conditionResult.value.status === 'validation_error') {
		return [conditionResult.value.error];
	}

	return props.issues;
});

const now = computed(() => DateTime.now().toISO());

const leftParameter = computed<INodeProperties>(() => ({
	name: '',
	displayName: '',
	default: '',
	placeholder:
		operator.value.type === 'dateTime'
			? now.value
			: i18n.baseText('filter.condition.placeholderLeft'),
	type: operatorTypeToNodePropType(operator.value.type),
}));

const rightParameter = computed<INodeProperties>(() => ({
	name: '',
	displayName: '',
	default: '',
	placeholder:
		operator.value.type === 'dateTime'
			? now.value
			: i18n.baseText('filter.condition.placeholderRight'),
	type: operatorTypeToNodePropType(operator.value.rightType ?? operator.value.type),
}));

const onLeftValueChange = (update: IUpdateInformation): void => {
	condition.value.leftValue = update.value;
};

const onRightValueChange = (update: IUpdateInformation): void => {
	condition.value.rightValue = update.value;
};

const convertToType = (value: unknown, type: FilterOperatorType): unknown => {
	if (type === 'any') return value;

	return (
		validateFieldType('filter', condition.value.leftValue, type, { parseStrings: true }).newValue ??
		value
	);
};

const onOperatorChange = (value: string): void => {
	const newOperator = OPERATORS_BY_ID[value as FilterOperatorId] as FilterOperator;
	const rightType = operator.value.rightType ?? operator.value.type;
	const newRightType = newOperator.rightType ?? newOperator.type;
	const leftTypeChanged = operator.value.type !== newOperator.type;
	const rightTypeChanged = rightType !== newRightType;

	// Try to convert left & right values to operator type
	if (leftTypeChanged) {
		condition.value.leftValue = convertToType(condition.value.leftValue, newOperator.type);
	}
	if (rightTypeChanged && !newOperator.singleValue) {
		condition.value.rightValue = convertToType(condition.value.rightValue, newRightType);
	}

	condition.value.operator = {
		type: newOperator.type,
		operation: newOperator.operation,
		rightType: newOperator.rightType,
		singleValue: newOperator.singleValue,
	};
	emit('update', condition.value);
};

const onRemove = (): void => {
	emit('remove');
};

const onBlur = (): void => {
	emit('update', condition.value);
};
</script>

<template>
	<div
		:class="{
			[$style.wrapper]: true,
			[$style.hasIssues]: allIssues.length > 0,
		}"
		data-test-id="filter-condition"
	>
		<n8n-icon-button
			v-if="canRemove && !readOnly"
			type="tertiary"
			text
			size="mini"
			icon="trash"
			data-test-id="filter-remove-condition"
			:title="i18n.baseText('filter.removeCondition')"
			:class="$style.remove"
			@click="onRemove"
		></n8n-icon-button>
<<<<<<< HEAD
		<InputTriple>
			<template #left>
				<ParameterInputFull
					v-if="!fixedLeftValue"
					:key="leftParameter.type"
					display-options
					hide-label
					hide-hint
					is-single-line
					:parameter="leftParameter"
					:value="condition.leftValue"
					:path="`${path}.left`"
					:class="[$style.input, $style.inputLeft]"
					data-test-id="filter-condition-left"
					@update="onLeftValueChange"
					@blur="onBlur"
				/>
=======
		<n8n-resize-observer
			:class="$style.observer"
			:breakpoints="[
				{ bp: 'stacked', width: 340 },
				{ bp: 'medium', width: 520 },
			]"
		>
			<template #default="{ bp }">
				<div
					:class="{
						[$style.condition]: true,
						[$style.hideRightInput]: operator.singleValue,
						[$style.stacked]: bp === 'stacked',
						[$style.medium]: bp === 'medium',
					}"
				>
					<ParameterInputFull
						v-if="!fixedLeftValue"
						:key="leftParameter.type"
						display-options
						hide-label
						hide-hint
						is-single-line
						:parameter="leftParameter"
						:value="condition.leftValue"
						:path="`${path}.left`"
						:class="[$style.input, $style.inputLeft]"
						:is-read-only="readOnly"
						data-test-id="filter-condition-left"
						@update="onLeftValueChange"
						@blur="onBlur"
					/>
					<OperatorSelect
						:class="$style.select"
						:selected="`${operator.type}:${operator.operation}`"
						:read-only="readOnly"
						@operatorChange="onOperatorChange"
					></OperatorSelect>
					<ParameterInputFull
						v-if="!operator.singleValue"
						:key="rightParameter.type"
						display-options
						hide-label
						hide-hint
						is-single-line
						:options-position="bp === 'default' ? 'top' : 'bottom'"
						:parameter="rightParameter"
						:value="condition.rightValue"
						:path="`${path}.right`"
						:class="[$style.input, $style.inputRight]"
						:is-read-only="readOnly"
						data-test-id="filter-condition-right"
						@update="onRightValueChange"
						@blur="onBlur"
					/>
				</div>
>>>>>>> 159b3285
			</template>
			<template #middle>
				<OperatorSelect
					:class="$style.select"
					:selected="`${operator.type}:${operator.operation}`"
					@operatorChange="onOperatorChange"
				></OperatorSelect>
			</template>
			<template #right="{ breakpoint }" v-if="!operator.singleValue">
				<ParameterInputFull
					:key="rightParameter.type"
					display-options
					hide-label
					hide-hint
					is-single-line
					:options-position="breakpoint === 'default' ? 'top' : 'bottom'"
					:parameter="rightParameter"
					:value="condition.rightValue"
					:path="`${path}.right`"
					:class="[$style.input, $style.inputRight]"
					data-test-id="filter-condition-right"
					@update="onRightValueChange"
					@blur="onBlur"
				/>
			</template>
		</InputTriple>

		<div :class="$style.status">
			<ParameterIssues v-if="allIssues.length > 0" :issues="allIssues" />

			<n8n-tooltip
				v-else-if="conditionResult.status === 'success' && conditionResult.result === true"
				:show-after="500"
			>
				<template #content>
					{{ i18n.baseText('filter.condition.resolvedTrue') }}
				</template>
				<n8n-icon :class="$style.statusIcon" icon="check-circle" size="medium" color="text-light" />
			</n8n-tooltip>

			<n8n-tooltip
				v-else-if="conditionResult.status === 'success' && conditionResult.result === false"
				:show-after="500"
			>
				<template #content>
					{{ i18n.baseText('filter.condition.resolvedFalse') }}
				</template>
				<n8n-icon :class="$style.statusIcon" icon="times-circle" size="medium" color="text-light" />
			</n8n-tooltip>
		</div>
	</div>
</template>

<style lang="scss" module>
.wrapper {
	position: relative;
	display: flex;
	align-items: flex-end;
	gap: var(--spacing-4xs);

	&.hasIssues {
		--input-border-color: var(--color-danger);
	}

	&:hover {
		.remove {
			opacity: 1;
		}
	}
}

.status {
	align-self: flex-start;
	padding-top: 28px;
}

.statusIcon {
	padding-left: var(--spacing-4xs);
}

.remove {
	position: absolute;
	left: 0;
	top: var(--spacing-l);
	opacity: 0;
	transition: opacity 100ms ease-in;
}
</style><|MERGE_RESOLUTION|>--- conflicted
+++ resolved
@@ -203,7 +203,6 @@
 			:class="$style.remove"
 			@click="onRemove"
 		></n8n-icon-button>
-<<<<<<< HEAD
 		<InputTriple>
 			<template #left>
 				<ParameterInputFull
@@ -221,64 +220,6 @@
 					@update="onLeftValueChange"
 					@blur="onBlur"
 				/>
-=======
-		<n8n-resize-observer
-			:class="$style.observer"
-			:breakpoints="[
-				{ bp: 'stacked', width: 340 },
-				{ bp: 'medium', width: 520 },
-			]"
-		>
-			<template #default="{ bp }">
-				<div
-					:class="{
-						[$style.condition]: true,
-						[$style.hideRightInput]: operator.singleValue,
-						[$style.stacked]: bp === 'stacked',
-						[$style.medium]: bp === 'medium',
-					}"
-				>
-					<ParameterInputFull
-						v-if="!fixedLeftValue"
-						:key="leftParameter.type"
-						display-options
-						hide-label
-						hide-hint
-						is-single-line
-						:parameter="leftParameter"
-						:value="condition.leftValue"
-						:path="`${path}.left`"
-						:class="[$style.input, $style.inputLeft]"
-						:is-read-only="readOnly"
-						data-test-id="filter-condition-left"
-						@update="onLeftValueChange"
-						@blur="onBlur"
-					/>
-					<OperatorSelect
-						:class="$style.select"
-						:selected="`${operator.type}:${operator.operation}`"
-						:read-only="readOnly"
-						@operatorChange="onOperatorChange"
-					></OperatorSelect>
-					<ParameterInputFull
-						v-if="!operator.singleValue"
-						:key="rightParameter.type"
-						display-options
-						hide-label
-						hide-hint
-						is-single-line
-						:options-position="bp === 'default' ? 'top' : 'bottom'"
-						:parameter="rightParameter"
-						:value="condition.rightValue"
-						:path="`${path}.right`"
-						:class="[$style.input, $style.inputRight]"
-						:is-read-only="readOnly"
-						data-test-id="filter-condition-right"
-						@update="onRightValueChange"
-						@blur="onBlur"
-					/>
-				</div>
->>>>>>> 159b3285
 			</template>
 			<template #middle>
 				<OperatorSelect
