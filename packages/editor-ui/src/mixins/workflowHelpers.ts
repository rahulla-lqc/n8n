import {
	EnterpriseEditionFeature,
	HTTP_REQUEST_NODE_TYPE,
	MODAL_CONFIRM,
	PLACEHOLDER_EMPTY_WORKFLOW_ID,
	PLACEHOLDER_FILLED_AT_EXECUTION_TIME,
	VIEWS,
	WEBHOOK_NODE_TYPE,
} from '@/constants';
import { mapStores } from 'pinia';
import { defineComponent } from 'vue';

import type {
	IConnections,
	IDataObject,
	IExecuteData,
	INode,
	INodeConnection,
	INodeCredentials,
	INodeExecutionData,
	INodeIssues,
	INodeParameters,
	INodeProperties,
	INodeType,
	INodeTypes,
	IRunExecutionData,
	IWebhookDescription,
	IWorkflowDataProxyAdditionalKeys,
	IWorkflowIssues,
	IWorkflowSettings,
	NodeParameterValue,
	Workflow,
} from 'n8n-workflow';
import { NodeConnectionType, ExpressionEvaluatorProxy, NodeHelpers } from 'n8n-workflow';

import type {
	ICredentialsResponse,
	INodeTypesMaxCount,
	INodeUi,
	ITag,
	IWorkflowData,
	IWorkflowDataUpdate,
	IWorkflowDb,
	TargetItem,
	XYPosition,
} from '@/Interface';

import { useMessage } from '@/composables/useMessage';
import { useToast } from '@/composables/useToast';
import { useNodeHelpers } from '@/composables/useNodeHelpers';
<<<<<<< HEAD
import { useGenericHelpers } from '@/composables/useGenericHelpers';
=======
>>>>>>> f2939568

import { get, isEqual } from 'lodash-es';

import type { IPermissions } from '@/permissions';
import { getWorkflowPermissions } from '@/permissions';
import { useEnvironmentsStore } from '@/stores/environments.ee.store';
import { useRootStore } from '@/stores/n8nRoot.store';
import { useNDVStore } from '@/stores/ndv.store';
import { useNodeTypesStore } from '@/stores/nodeTypes.store';
import { useTemplatesStore } from '@/stores/templates.store';
import { useUIStore } from '@/stores/ui.store';
import { useUsersStore } from '@/stores/users.store';
import { useWorkflowsEEStore } from '@/stores/workflows.ee.store';
import { useWorkflowsStore } from '@/stores/workflows.store';
import { getSourceItems } from '@/utils/pairedItemUtils';
import { v4 as uuid } from 'uuid';
import { useSettingsStore } from '@/stores/settings.store';
import { getCredentialTypeName, isCredentialOnlyNodeType } from '@/utils/credentialOnlyNodes';
import { useExternalHooks } from '@/composables/useExternalHooks';
import { useCanvasStore } from '@/stores/canvas.store';
import { useSourceControlStore } from '@/stores/sourceControl.store';

export function getParentMainInputNode(workflow: Workflow, node: INode): INode {
	const nodeType = useNodeTypesStore().getNodeType(node.type);
	if (nodeType) {
		const outputs = NodeHelpers.getNodeOutputs(workflow, node, nodeType);

		if (!!outputs.find((output) => output !== NodeConnectionType.Main)) {
			// Get the first node which is connected to a non-main output
			const nonMainNodesConnected = outputs?.reduce((acc, outputName) => {
				const parentNodes = workflow.getChildNodes(node.name, outputName);
				if (parentNodes.length > 0) {
					acc.push(...parentNodes);
				}
				return acc;
			}, [] as string[]);

			if (nonMainNodesConnected.length) {
				const returnNode = workflow.getNode(nonMainNodesConnected[0]);
				if (returnNode === null) {
					// This should theoretically never happen as the node is connected
					// but who knows and it makes TS happy
					throw new Error(
						`The node "${nonMainNodesConnected[0]}" which is a connection of "${node.name}" could not be found!`,
					);
				}

				// The chain of non-main nodes is potentially not finished yet so
				// keep on going
				return getParentMainInputNode(workflow, returnNode);
			}
		}
	}

	return node;
}

export function resolveParameter(
	parameter: NodeParameterValue | INodeParameters | NodeParameterValue[] | INodeParameters[],
	opts: {
		targetItem?: TargetItem;
		inputNodeName?: string;
		inputRunIndex?: number;
		inputBranchIndex?: number;
		additionalKeys?: IWorkflowDataProxyAdditionalKeys;
	} = {},
): IDataObject | null {
	let itemIndex = opts?.targetItem?.itemIndex || 0;

	const inputName = NodeConnectionType.Main;
	const activeNode = useNDVStore().activeNode;
	let contextNode = activeNode;

	const workflow = getCurrentWorkflow();

	if (activeNode) {
		contextNode = getParentMainInputNode(workflow, activeNode);
	}

	const workflowRunData = useWorkflowsStore().getWorkflowRunData;
	let parentNode = workflow.getParentNodes(contextNode!.name, inputName, 1);
	const executionData = useWorkflowsStore().getWorkflowExecution;

	let runIndexParent = opts?.inputRunIndex ?? 0;
	const nodeConnection = workflow.getNodeConnectionIndexes(contextNode!.name, parentNode[0]);
	if (opts.targetItem && opts?.targetItem?.nodeName === contextNode!.name && executionData) {
		const sourceItems = getSourceItems(executionData, opts.targetItem);
		if (!sourceItems.length) {
			return null;
		}
		parentNode = [sourceItems[0].nodeName];
		runIndexParent = sourceItems[0].runIndex;
		itemIndex = sourceItems[0].itemIndex;
		if (nodeConnection) {
			nodeConnection.sourceIndex = sourceItems[0].outputIndex;
		}
	} else {
		parentNode = opts.inputNodeName ? [opts.inputNodeName] : parentNode;
		if (nodeConnection) {
			nodeConnection.sourceIndex = opts.inputBranchIndex ?? nodeConnection.sourceIndex;
		}

		if (opts?.inputRunIndex === undefined && workflowRunData !== null && parentNode.length) {
			const firstParentWithWorkflowRunData = parentNode.find(
				(parentNodeName) => workflowRunData[parentNodeName],
			);
			if (firstParentWithWorkflowRunData) {
				runIndexParent = workflowRunData[firstParentWithWorkflowRunData].length - 1;
			}
		}
	}

	let _connectionInputData = connectionInputData(
		parentNode,
		contextNode!.name,
		inputName,
		runIndexParent,
		nodeConnection,
	);

	let runExecutionData: IRunExecutionData;
	if (!executionData?.data) {
		runExecutionData = {
			resultData: {
				runData: {},
			},
		};
	} else {
		runExecutionData = executionData.data;
	}

	if (_connectionInputData === null) {
		_connectionInputData = [];
	}

	const additionalKeys: IWorkflowDataProxyAdditionalKeys = {
		$execution: {
			id: PLACEHOLDER_FILLED_AT_EXECUTION_TIME,
			mode: 'test',
			resumeUrl: PLACEHOLDER_FILLED_AT_EXECUTION_TIME,
			resumeFormUrl: PLACEHOLDER_FILLED_AT_EXECUTION_TIME,
		},
		$vars: useEnvironmentsStore().variablesAsObject,

		// deprecated
		$executionId: PLACEHOLDER_FILLED_AT_EXECUTION_TIME,
		$resumeWebhookUrl: PLACEHOLDER_FILLED_AT_EXECUTION_TIME,

		...opts.additionalKeys,
	};

	if (activeNode?.type === HTTP_REQUEST_NODE_TYPE) {
		// Add $response for HTTP Request-Nodes as it is used
		// in pagination expressions
		additionalKeys.$response = get(
			executionData,
			`data.executionData.contextData['node:${activeNode.name}'].response`,
			{},
		);
	}

	let runIndexCurrent = opts?.targetItem?.runIndex ?? 0;
	if (
		opts?.targetItem === undefined &&
		workflowRunData !== null &&
		workflowRunData[contextNode!.name]
	) {
		runIndexCurrent = workflowRunData[contextNode!.name].length - 1;
	}
	const _executeData = executeData(parentNode, contextNode!.name, inputName, runIndexCurrent);

	ExpressionEvaluatorProxy.setEvaluator(
		useSettingsStore().settings.expressions?.evaluator ?? 'tmpl',
	);

	return workflow.expression.getParameterValue(
		parameter,
		runExecutionData,
		runIndexCurrent,
		itemIndex,
		activeNode!.name,
		_connectionInputData,
		'manual',
		additionalKeys,
		_executeData,
		false,
		{},
		contextNode!.name,
	) as IDataObject;
}

export function resolveRequiredParameters(
	currentParameter: INodeProperties,
	parameters: INodeParameters,
	opts: {
		targetItem?: TargetItem;
		inputNodeName?: string;
		inputRunIndex?: number;
		inputBranchIndex?: number;
	} = {},
): IDataObject | null {
	const loadOptionsDependsOn = new Set(currentParameter?.typeOptions?.loadOptionsDependsOn ?? []);

	const resolvedParameters = Object.fromEntries(
		Object.entries(parameters).map(([name, parameter]): [string, IDataObject | null] => {
			const required = loadOptionsDependsOn.has(name);

			if (required) {
				return [name, resolveParameter(parameter as NodeParameterValue, opts)];
			} else {
				try {
					return [name, resolveParameter(parameter as NodeParameterValue, opts)];
				} catch (error) {
					// ignore any expressions errors for non required parameters
					return [name, null];
				}
			}
		}),
	);

	return resolvedParameters;
}

function getCurrentWorkflow(copyData?: boolean): Workflow {
	return useWorkflowsStore().getCurrentWorkflow(copyData);
}

function getConnectedNodes(
	direction: 'upstream' | 'downstream',
	workflow: Workflow,
	nodeName: string,
): string[] {
	let checkNodes: string[];
	if (direction === 'downstream') {
		checkNodes = workflow.getChildNodes(nodeName);
	} else if (direction === 'upstream') {
		checkNodes = workflow.getParentNodes(nodeName);
	} else {
		throw new Error(`The direction "${direction}" is not supported!`);
	}

	// Find also all nodes which are connected to the child nodes via a non-main input
	let connectedNodes: string[] = [];
	checkNodes.forEach((checkNode) => {
		connectedNodes = [
			...connectedNodes,
			checkNode,
			...workflow.getParentNodes(checkNode, 'ALL_NON_MAIN'),
		];
	});

	// Remove duplicates
	return [...new Set(connectedNodes)];
}

function getNodes(): INodeUi[] {
	return useWorkflowsStore().getNodes();
}

// Returns a workflow instance.
function getWorkflow(nodes: INodeUi[], connections: IConnections, copyData?: boolean): Workflow {
	return useWorkflowsStore().getWorkflow(nodes, connections, copyData);
}

function getNodeTypes(): INodeTypes {
	return useWorkflowsStore().getNodeTypes();
}

// Returns connectionInputData to be able to execute an expression.
function connectionInputData(
	parentNode: string[],
	currentNode: string,
	inputName: string,
	runIndex: number,
	nodeConnection: INodeConnection = { sourceIndex: 0, destinationIndex: 0 },
): INodeExecutionData[] | null {
	let connectionInputData: INodeExecutionData[] | null = null;
	const _executeData = executeData(parentNode, currentNode, inputName, runIndex);
	if (parentNode.length) {
		if (
			!Object.keys(_executeData.data).length ||
			_executeData.data[inputName].length <= nodeConnection.sourceIndex
		) {
			connectionInputData = [];
		} else {
			connectionInputData = _executeData.data[inputName][nodeConnection.sourceIndex];

			if (connectionInputData !== null) {
				// Update the pairedItem information on items
				connectionInputData = connectionInputData.map((item, itemIndex) => {
					return {
						...item,
						pairedItem: {
							item: itemIndex,
							input: nodeConnection.destinationIndex,
						},
					};
				});
			}
		}
	}

	const workflowsStore = useWorkflowsStore();

	if (workflowsStore.shouldReplaceInputDataWithPinData) {
		const parentPinData = parentNode.reduce<INodeExecutionData[]>((acc, parentNodeName, index) => {
			const pinData = workflowsStore.pinDataByNodeName(parentNodeName);

			if (pinData) {
				acc.push({
					json: pinData[0],
					pairedItem: {
						item: index,
						input: 1,
					},
				});
			}

			return acc;
		}, []);

		if (parentPinData.length > 0) {
			if (connectionInputData && connectionInputData.length > 0) {
				parentPinData.forEach((parentPinDataEntry) => {
					connectionInputData![0].json = {
						...connectionInputData![0].json,
						...parentPinDataEntry.json,
					};
				});
			} else {
				connectionInputData = parentPinData;
			}
		}
	}

	return connectionInputData;
}

export function executeData(
	parentNodes: string[],
	currentNode: string,
	inputName: string,
	runIndex: number,
): IExecuteData {
	const executeData = {
		node: {},
		data: {},
		source: null,
	} as IExecuteData;

	const workflowsStore = useWorkflowsStore();

	// Find the parent node which has data
	for (const parentNodeName of parentNodes) {
		if (workflowsStore.shouldReplaceInputDataWithPinData) {
			const parentPinData = workflowsStore.pinnedWorkflowData![parentNodeName];

			// populate `executeData` from `pinData`

			if (parentPinData) {
				executeData.data = { main: [parentPinData] };
				executeData.source = { main: [{ previousNode: parentNodeName }] };

				return executeData;
			}
		}

		// populate `executeData` from `runData`
		const workflowRunData = workflowsStore.getWorkflowRunData;
		if (workflowRunData === null) {
			return executeData;
		}

		if (
			!workflowRunData[parentNodeName] ||
			workflowRunData[parentNodeName].length <= runIndex ||
			!workflowRunData[parentNodeName][runIndex] ||
			!workflowRunData[parentNodeName][runIndex].hasOwnProperty('data') ||
			workflowRunData[parentNodeName][runIndex].data === undefined ||
			!workflowRunData[parentNodeName][runIndex].data!.hasOwnProperty(inputName)
		) {
			executeData.data = {};
		} else {
			executeData.data = workflowRunData[parentNodeName][runIndex].data!;
			if (workflowRunData[currentNode] && workflowRunData[currentNode][runIndex]) {
				executeData.source = {
					[inputName]: workflowRunData[currentNode][runIndex].source,
				};
			} else {
				const workflow = getCurrentWorkflow();

				let previousNodeOutput: number | undefined;
				// As the node can be connected through either of the outputs find the correct one
				// and set it to make pairedItem work on not executed nodes
				if (workflow.connectionsByDestinationNode[currentNode]?.main) {
					mainConnections: for (const mainConnections of workflow.connectionsByDestinationNode[
						currentNode
					].main) {
						for (const connection of mainConnections) {
							if (
								connection.type === NodeConnectionType.Main &&
								connection.node === parentNodeName
							) {
								previousNodeOutput = connection.index;
								break mainConnections;
							}
						}
					}
				}

				// The current node did not get executed in UI yet so build data manually
				executeData.source = {
					[inputName]: [
						{
							previousNode: parentNodeName,
							previousNodeOutput,
						},
					],
				};
			}
			return executeData;
		}
	}

	return executeData;
}

export const workflowHelpers = defineComponent({
	setup() {
		const nodeHelpers = useNodeHelpers();
<<<<<<< HEAD
		const genericHelpers = useGenericHelpers();
=======

>>>>>>> f2939568
		return {
			...useToast(),
			...useMessage(),
			genericHelpers,
			nodeHelpers,
		};
	},
	computed: {
		...mapStores(
			useNodeTypesStore,
			useNDVStore,
			useRootStore,
			useTemplatesStore,
			useWorkflowsStore,
			useWorkflowsEEStore,
			useUsersStore,
			useUIStore,
		),
		workflowPermissions(): IPermissions {
			return getWorkflowPermissions(this.usersStore.currentUser, this.workflowsStore.workflow);
		},
	},
	methods: {
		resolveParameter,
		resolveRequiredParameters,
		getCurrentWorkflow,
		getConnectedNodes,
		getNodes,
		getParentMainInputNode,
		getWorkflow,
		getNodeTypes,
		connectionInputData,
		executeData,

		// Returns data about nodeTypes which have a "maxNodes" limit set.
		// For each such type does it return how high the limit is, how many
		// already exist and the name of this nodes.
		getNodeTypesMaxCount(): INodeTypesMaxCount {
			const nodes = this.workflowsStore.allNodes;

			const returnData: INodeTypesMaxCount = {};

			const nodeTypes = this.nodeTypesStore.allNodeTypes;
			for (const nodeType of nodeTypes) {
				if (nodeType.maxNodes !== undefined) {
					returnData[nodeType.name] = {
						exist: 0,
						max: nodeType.maxNodes,
						nodeNames: [],
					};
				}
			}

			for (const node of nodes) {
				if (returnData[node.type] !== undefined) {
					returnData[node.type].exist += 1;
					returnData[node.type].nodeNames.push(node.name);
				}
			}

			return returnData;
		},

		// Returns how many nodes of the given type currently exist
		getNodeTypeCount(nodeType: string): number {
			const nodes = this.workflowsStore.allNodes;

			let count = 0;

			for (const node of nodes) {
				if (node.type === nodeType) {
					count++;
				}
			}

			return count;
		},

		// Checks if everything in the workflow is complete and ready to be executed
		checkReadyForExecution(workflow: Workflow, lastNodeName?: string) {
			let node: INode;
			let nodeType: INodeType | undefined;
			let nodeIssues: INodeIssues | null = null;
			const workflowIssues: IWorkflowIssues = {};

			let checkNodes = Object.keys(workflow.nodes);
			if (lastNodeName) {
				checkNodes = workflow.getParentNodes(lastNodeName);
				checkNodes.push(lastNodeName);
			} else {
				// As webhook nodes always take precedence check first
				// if there are any
				let checkWebhook: string[] = [];
				for (const nodeName of Object.keys(workflow.nodes)) {
					if (
						workflow.nodes[nodeName].disabled !== true &&
						workflow.nodes[nodeName].type === WEBHOOK_NODE_TYPE
					) {
						const childNodes = workflow.getChildNodes(nodeName);
						checkWebhook = [nodeName, ...checkWebhook, ...childNodes];
					}
				}

				if (checkWebhook.length) {
					checkNodes = checkWebhook;
				} else {
					// If no webhook nodes got found try to find another trigger node
					const startNode = workflow.getStartNode();
					if (startNode !== undefined) {
						checkNodes = [...workflow.getChildNodes(startNode.name), startNode.name];

						// For the short-listed checkNodes, we also need to check them for any
						// connected sub-nodes
						for (const nodeName of checkNodes) {
							const childNodes = workflow.getParentNodes(nodeName, 'ALL_NON_MAIN');
							checkNodes.push(...childNodes);
						}
					}
				}
			}

			for (const nodeName of checkNodes) {
				nodeIssues = null;
				node = workflow.nodes[nodeName];

				if (node.disabled === true) {
					// Ignore issues on disabled nodes
					continue;
				}

				nodeType = workflow.nodeTypes.getByNameAndVersion(node.type, node.typeVersion);

				if (nodeType === undefined) {
					// Node type is not known
					nodeIssues = {
						typeUnknown: true,
					};
				} else {
					nodeIssues = useNodeHelpers().getNodeIssues(nodeType.description, node, workflow, [
						'execution',
					]);
				}

				if (nodeIssues !== null) {
					workflowIssues[node.name] = nodeIssues;
				}
			}

			if (Object.keys(workflowIssues).length === 0) {
				return null;
			}

			return workflowIssues;
		},

		// Returns the currently loaded workflow as JSON.
		async getWorkflowDataToSave(): Promise<IWorkflowData> {
			const workflowNodes = this.workflowsStore.allNodes;
			const workflowConnections = this.workflowsStore.allConnections;

			let nodeData;

			const nodes = [];
			for (let nodeIndex = 0; nodeIndex < workflowNodes.length; nodeIndex++) {
				// @ts-ignore
				nodeData = this.getNodeDataToSave(workflowNodes[nodeIndex]);

				nodes.push(nodeData);
			}

			const data: IWorkflowData = {
				name: this.workflowsStore.workflowName,
				nodes,
				pinData: this.workflowsStore.pinnedWorkflowData,
				connections: workflowConnections,
				active: this.workflowsStore.isWorkflowActive,
				settings: this.workflowsStore.workflow.settings,
				tags: this.workflowsStore.workflowTags,
				versionId: this.workflowsStore.workflow.versionId,
				meta: this.workflowsStore.workflow.meta,
			};

			const workflowId = this.workflowsStore.workflowId;
			if (workflowId !== PLACEHOLDER_EMPTY_WORKFLOW_ID) {
				data.id = workflowId;
			}

			return data;
		},

		// Returns all node-types
		getNodeDataToSave(node: INodeUi): INodeUi {
			const skipKeys = [
				'color',
				'continueOnFail',
				'credentials',
				'disabled',
				'issues',
				'onError',
				'notes',
				'parameters',
				'status',
			];

			// @ts-ignore
			const nodeData: INodeUi = {
				parameters: {},
			};

			for (const key in node) {
				if (key.charAt(0) !== '_' && skipKeys.indexOf(key) === -1) {
					// @ts-ignore
					nodeData[key] = node[key];
				}
			}

			// Get the data of the node type that we can get the default values
			// TODO: Later also has to care about the node-type-version as defaults could be different
			const nodeType = this.nodeTypesStore.getNodeType(node.type, node.typeVersion);

			if (nodeType !== null) {
				const isCredentialOnly = isCredentialOnlyNodeType(nodeType.name);

				if (isCredentialOnly) {
					nodeData.type = HTTP_REQUEST_NODE_TYPE;
					nodeData.extendsCredential = getCredentialTypeName(nodeType.name);
				}

				// Node-Type is known so we can save the parameters correctly
				const nodeParameters = NodeHelpers.getNodeParameters(
					nodeType.properties,
					node.parameters,
					isCredentialOnly,
					false,
					node,
				);
				nodeData.parameters = nodeParameters !== null ? nodeParameters : {};

				// Add the node credentials if there are some set and if they should be displayed
				if (node.credentials !== undefined && nodeType.credentials !== undefined) {
					const saveCredentials: INodeCredentials = {};
					for (const nodeCredentialTypeName of Object.keys(node.credentials)) {
						if (
							useNodeHelpers().hasProxyAuth(node) ||
							Object.keys(node.parameters).includes('genericAuthType')
						) {
							saveCredentials[nodeCredentialTypeName] = node.credentials[nodeCredentialTypeName];
							continue;
						}

						const credentialTypeDescription = nodeType.credentials
							// filter out credentials with same name in different node versions
							.filter((c) => useNodeHelpers().displayParameter(node.parameters, c, '', node))
							.find((c) => c.name === nodeCredentialTypeName);

						if (credentialTypeDescription === undefined) {
							// Credential type is not know so do not save
							continue;
						}

						if (
							!useNodeHelpers().displayParameter(
								node.parameters,
								credentialTypeDescription,
								'',
								node,
							)
						) {
							// Credential should not be displayed so do also not save
							continue;
						}

						saveCredentials[nodeCredentialTypeName] = node.credentials[nodeCredentialTypeName];
					}

					// Set credential property only if it has content
					if (Object.keys(saveCredentials).length !== 0) {
						nodeData.credentials = saveCredentials;
					}
				}
			} else {
				// Node-Type is not known so save the data as it is
				nodeData.credentials = node.credentials;
				nodeData.parameters = node.parameters;
				if (nodeData.color !== undefined) {
					nodeData.color = node.color;
				}
			}

			// Save the disabled property, continueOnFail and onError only when is set
			if (node.disabled === true) {
				nodeData.disabled = true;
			}
			if (node.continueOnFail === true) {
				nodeData.continueOnFail = true;
			}
			if (node.onError !== 'stopWorkflow') {
				nodeData.onError = node.onError;
			}
			// Save the notes only if when they contain data
			if (![undefined, ''].includes(node.notes)) {
				nodeData.notes = node.notes;
			}

			return nodeData;
		},

		getWebhookExpressionValue(webhookData: IWebhookDescription, key: string): string {
			if (webhookData[key] === undefined) {
				return 'empty';
			}
			try {
				return this.resolveExpression(webhookData[key] as string) as string;
			} catch (e) {
				return this.$locale.baseText('nodeWebhooks.invalidExpression');
			}
		},

		getWebhookUrl(webhookData: IWebhookDescription, node: INode, showUrlFor?: string): string {
			const { isForm, restartWebhook } = webhookData;
			if (restartWebhook === true) {
				return isForm ? '$execution.resumeFormUrl' : '$execution.resumeUrl';
			}

			let baseUrl;
			if (showUrlFor === 'test') {
				baseUrl = isForm ? this.rootStore.getFormTestUrl : this.rootStore.getWebhookTestUrl;
			} else {
				baseUrl = isForm ? this.rootStore.getFormUrl : this.rootStore.getWebhookUrl;
			}

			const workflowId = this.workflowsStore.workflowId;
			const path = this.getWebhookExpressionValue(webhookData, 'path');
			const isFullPath =
				(this.getWebhookExpressionValue(webhookData, 'isFullPath') as unknown as boolean) || false;

			return NodeHelpers.getNodeWebhookUrl(baseUrl, workflowId, node, path, isFullPath);
		},

		resolveExpression(
			expression: string,
			siblingParameters: INodeParameters = {},
			opts: {
				targetItem?: TargetItem;
				inputNodeName?: string;
				inputRunIndex?: number;
				inputBranchIndex?: number;
				c?: number;
				additionalKeys?: IWorkflowDataProxyAdditionalKeys;
			} = {},
		) {
			const parameters = {
				__xxxxxxx__: expression,
				...siblingParameters,
			};
			const returnData: IDataObject | null = resolveParameter(parameters, opts);
			if (!returnData) {
				return null;
			}

			const obj = returnData.__xxxxxxx__;
			if (typeof obj === 'object') {
				const proxy = obj as { isProxy: boolean; toJSON?: () => unknown } | null;
				if (proxy?.isProxy && proxy.toJSON) return JSON.stringify(proxy.toJSON());
				const workflow = getCurrentWorkflow();
				return workflow.expression.convertObjectValueToString(obj as object);
			}
			return obj;
		},

		async updateWorkflow(
			{ workflowId, active }: { workflowId: string; active?: boolean },
			partialData = false,
		) {
			let data: IWorkflowDataUpdate = {};

			const isCurrentWorkflow = workflowId === this.workflowsStore.workflowId;
			if (isCurrentWorkflow) {
				data = partialData
					? { versionId: this.workflowsStore.workflowVersionId }
					: await this.getWorkflowDataToSave();
			} else {
				const { versionId } = await this.workflowsStore.fetchWorkflow(workflowId);
				data.versionId = versionId;
			}

			if (active !== undefined) {
				data.active = active;
			}

			const workflow = await this.workflowsStore.updateWorkflow(workflowId, data);
			this.workflowsStore.setWorkflowVersionId(workflow.versionId);

			if (isCurrentWorkflow) {
				this.workflowsStore.setActive(!!workflow.active);
				this.uiStore.stateIsDirty = false;
			}

			if (workflow.active) {
				this.workflowsStore.setWorkflowActive(workflowId);
			} else {
				this.workflowsStore.setWorkflowInactive(workflowId);
			}
		},

		async saveCurrentWorkflow(
			{ id, name, tags }: { id?: string; name?: string; tags?: string[] } = {},
			redirect = true,
			forceSave = false,
		): Promise<boolean> {
			const readOnlyEnv = useSourceControlStore().preferences.branchReadOnly;
			if (readOnlyEnv) {
				return false;
			}

			const isLoading = useCanvasStore().isLoading;
			const currentWorkflow = id || this.$route.params.name;

			if (!currentWorkflow || ['new', PLACEHOLDER_EMPTY_WORKFLOW_ID].includes(currentWorkflow)) {
				return this.saveAsNewWorkflow({ name, tags }, redirect);
			}

			// Workflow exists already so update it
			try {
				if (!forceSave && isLoading) {
					return true;
				}
				this.uiStore.addActiveAction('workflowSaving');

				const workflowDataRequest: IWorkflowDataUpdate = await this.getWorkflowDataToSave();

				if (name) {
					workflowDataRequest.name = name.trim();
				}

				if (tags) {
					workflowDataRequest.tags = tags;
				}

				workflowDataRequest.versionId = this.workflowsStore.workflowVersionId;

				const workflowData = await this.workflowsStore.updateWorkflow(
					currentWorkflow,
					workflowDataRequest,
					forceSave,
				);
				this.workflowsStore.setWorkflowVersionId(workflowData.versionId);

				if (name) {
					this.workflowsStore.setWorkflowName({ newName: workflowData.name, setStateDirty: false });
				}

				if (tags) {
					const createdTags = (workflowData.tags || []) as ITag[];
					const tagIds = createdTags.map((tag: ITag): string => tag.id);
					this.workflowsStore.setWorkflowTagIds(tagIds);
				}

				this.uiStore.stateIsDirty = false;
				this.uiStore.removeActiveAction('workflowSaving');
				void useExternalHooks().run('workflow.afterUpdate', { workflowData });

				return true;
			} catch (error) {
				console.error(error);

				this.uiStore.removeActiveAction('workflowSaving');

				if (error.errorCode === 100) {
					this.$telemetry.track('User attempted to save locked workflow', {
						workflowId: currentWorkflow,
						sharing_role: this.workflowPermissions.isOwner ? 'owner' : 'sharee',
					});

					const url = this.$router.resolve({
						name: VIEWS.WORKFLOW,
						params: { name: currentWorkflow },
					}).href;

					const overwrite = await this.confirm(
						this.$locale.baseText('workflows.concurrentChanges.confirmMessage.message', {
							interpolate: {
								url,
							},
						}),
						this.$locale.baseText('workflows.concurrentChanges.confirmMessage.title'),
						{
							dangerouslyUseHTMLString: true,
							confirmButtonText: this.$locale.baseText(
								'workflows.concurrentChanges.confirmMessage.confirmButtonText',
							),
							cancelButtonText: this.$locale.baseText(
								'workflows.concurrentChanges.confirmMessage.cancelButtonText',
							),
						},
					);

					if (overwrite === MODAL_CONFIRM) {
						return this.saveCurrentWorkflow({ id, name, tags }, redirect, true);
					}

					return false;
				}

				this.showMessage({
					title: this.$locale.baseText('workflowHelpers.showMessage.title'),
					message: error.message,
					type: 'error',
				});

				return false;
			}
		},

		async saveAsNewWorkflow(
			{
				name,
				tags,
				resetWebhookUrls,
				resetNodeIds,
				openInNewWindow,
				data,
			}: {
				name?: string;
				tags?: string[];
				resetWebhookUrls?: boolean;
				openInNewWindow?: boolean;
				resetNodeIds?: boolean;
				data?: IWorkflowDataUpdate;
			} = {},
			redirect = true,
		): Promise<boolean> {
			try {
				this.uiStore.addActiveAction('workflowSaving');

				const workflowDataRequest: IWorkflowDataUpdate =
					data || (await this.getWorkflowDataToSave());
				const changedNodes = {} as IDataObject;

				if (resetNodeIds) {
					workflowDataRequest.nodes = workflowDataRequest.nodes!.map((node) => {
						node.id = uuid();

						return node;
					});
				}

				if (resetWebhookUrls) {
					workflowDataRequest.nodes = workflowDataRequest.nodes!.map((node) => {
						if (node.webhookId) {
							node.webhookId = uuid();
							changedNodes[node.name] = node.webhookId;
						}
						return node;
					});
				}

				if (name) {
					workflowDataRequest.name = name.trim();
				}

				if (tags) {
					workflowDataRequest.tags = tags;
				}
				const workflowData = await this.workflowsStore.createNewWorkflow(workflowDataRequest);

				this.workflowsStore.addWorkflow(workflowData);
				if (
					useSettingsStore().isEnterpriseFeatureEnabled(EnterpriseEditionFeature.Sharing) &&
					this.usersStore.currentUser
				) {
					this.workflowsEEStore.setWorkflowOwnedBy({
						workflowId: workflowData.id,
						ownedBy: this.usersStore.currentUser,
					});
				}

				if (openInNewWindow) {
					const routeData = this.$router.resolve({
						name: VIEWS.WORKFLOW,
						params: { name: workflowData.id },
					});
					window.open(routeData.href, '_blank');
					this.uiStore.removeActiveAction('workflowSaving');
					return true;
				}

				this.workflowsStore.setActive(workflowData.active || false);
				this.workflowsStore.setWorkflowId(workflowData.id);
				this.workflowsStore.setWorkflowVersionId(workflowData.versionId);
				this.workflowsStore.setWorkflowName({ newName: workflowData.name, setStateDirty: false });
				this.workflowsStore.setWorkflowSettings((workflowData.settings as IWorkflowSettings) || {});
				this.uiStore.stateIsDirty = false;
				Object.keys(changedNodes).forEach((nodeName) => {
					const changes = {
						key: 'webhookId',
						value: changedNodes[nodeName],
						name: nodeName,
					};
					this.workflowsStore.setNodeValue(changes);
				});

				const createdTags = (workflowData.tags || []) as ITag[];
				const tagIds = createdTags.map((tag: ITag): string => tag.id);
				this.workflowsStore.setWorkflowTagIds(tagIds);

				const templateId = this.$route.query.templateId;
				if (templateId) {
					this.$telemetry.track('User saved new workflow from template', {
						template_id: templateId,
						workflow_id: workflowData.id,
						wf_template_repo_session_id: this.templatesStore.previousSessionId,
					});
				}

				if (redirect) {
					void this.$router.replace({
						name: VIEWS.WORKFLOW,
						params: { name: workflowData.id, action: 'workflowSave' },
					});
				}

				this.uiStore.removeActiveAction('workflowSaving');
				this.uiStore.stateIsDirty = false;
				void useExternalHooks().run('workflow.afterUpdate', { workflowData });

				getCurrentWorkflow(true); // refresh cache
				return true;
			} catch (e) {
				this.uiStore.removeActiveAction('workflowSaving');

				this.showMessage({
					title: this.$locale.baseText('workflowHelpers.showMessage.title'),
					message: (e as Error).message,
					type: 'error',
				});

				return false;
			}
		},

		// Updates the position of all the nodes that the top-left node
		// is at the given position
		updateNodePositions(
			workflowData: IWorkflowData | IWorkflowDataUpdate,
			position: XYPosition,
		): void {
			if (workflowData.nodes === undefined) {
				return;
			}

			// Find most top-left node
			const minPosition = [99999999, 99999999];
			for (const node of workflowData.nodes) {
				if (node.position[1] < minPosition[1]) {
					minPosition[0] = node.position[0];
					minPosition[1] = node.position[1];
				} else if (node.position[1] === minPosition[1]) {
					if (node.position[0] < minPosition[0]) {
						minPosition[0] = node.position[0];
						minPosition[1] = node.position[1];
					}
				}
			}

			// Update the position on all nodes so that the
			// most top-left one is at given position
			const offsetPosition = [position[0] - minPosition[0], position[1] - minPosition[1]];
			for (const node of workflowData.nodes) {
				node.position[0] += offsetPosition[0];
				node.position[1] += offsetPosition[1];
			}
		},
		async dataHasChanged(id: string) {
			const currentData = await this.getWorkflowDataToSave();

			const data: IWorkflowDb = await this.workflowsStore.fetchWorkflow(id);

			if (data !== undefined) {
				const x = {
					nodes: data.nodes,
					connections: data.connections,
					settings: data.settings,
					name: data.name,
				};
				const y = {
					nodes: currentData.nodes,
					connections: currentData.connections,
					settings: currentData.settings,
					name: currentData.name,
				};
				return !isEqual(x, y);
			}

			return true;
		},

		removeForeignCredentialsFromWorkflow(
			workflow: IWorkflowData | IWorkflowDataUpdate,
			usableCredentials: ICredentialsResponse[],
		): void {
			workflow.nodes.forEach((node: INode) => {
				if (!node.credentials) {
					return;
				}

				node.credentials = Object.entries(node.credentials).reduce<INodeCredentials>(
					(acc, [credentialType, credential]) => {
						const isUsableCredential = usableCredentials.some(
							(ownCredential) => `${ownCredential.id}` === `${credential.id}`,
						);
						if (credential.id && isUsableCredential) {
							acc[credentialType] = node.credentials![credentialType];
						}

						return acc;
					},
					{},
				);
			});
		},
	},
});<|MERGE_RESOLUTION|>--- conflicted
+++ resolved
@@ -48,10 +48,6 @@
 import { useMessage } from '@/composables/useMessage';
 import { useToast } from '@/composables/useToast';
 import { useNodeHelpers } from '@/composables/useNodeHelpers';
-<<<<<<< HEAD
-import { useGenericHelpers } from '@/composables/useGenericHelpers';
-=======
->>>>>>> f2939568
 
 import { get, isEqual } from 'lodash-es';
 
@@ -482,15 +478,10 @@
 export const workflowHelpers = defineComponent({
 	setup() {
 		const nodeHelpers = useNodeHelpers();
-<<<<<<< HEAD
-		const genericHelpers = useGenericHelpers();
-=======
-
->>>>>>> f2939568
+
 		return {
 			...useToast(),
 			...useMessage(),
-			genericHelpers,
 			nodeHelpers,
 		};
 	},
