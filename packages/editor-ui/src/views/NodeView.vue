<template>
	<div :class="$style['content']">
		<div
			class="node-view-root do-not-select"
			id="node-view-root"
			data-test-id="node-view-root"
			@dragover="onDragOver"
			@drop="onDrop"
		>
			<div
				class="node-view-wrapper"
				:class="workflowClasses"
				@touchstart="mouseDown"
				@touchend="mouseUp"
				@touchmove="mouseMoveNodeWorkflow"
				@mousedown="mouseDown"
				v-touch:tap="touchTap"
				@mouseup="mouseUp"
				@wheel="canvasStore.wheelScroll"
			>
				<div
					id="node-view-background"
					class="node-view-background"
					:style="backgroundStyle"
					data-test-id="node-view-background"
				/>
				<div
					id="node-view"
					class="node-view"
					:style="workflowStyle"
					ref="nodeView"
					data-test-id="node-view"
				>
					<canvas-add-button
						:style="canvasAddButtonStyle"
						@click="showTriggerCreator(NODE_CREATOR_OPEN_SOURCES.TRIGGER_PLACEHOLDER_BUTTON)"
						v-show="showCanvasAddButton"
						:showTooltip="!containsTrigger && showTriggerMissingTooltip"
						:position="canvasStore.canvasAddButtonPosition"
						ref="canvasAddButton"
						@hook:mounted="canvasStore.setRecenteredCanvasAddButtonPosition"
						data-test-id="canvas-add-button"
					/>
					<template v-for="nodeData in nodes">
						<node
							v-if="nodeData.type !== STICKY_NODE_TYPE"
							@duplicateNode="duplicateNode"
							@deselectAllNodes="deselectAllNodes"
							@deselectNode="nodeDeselectedByName"
							@nodeSelected="nodeSelectedByName"
							@removeNode="(name) => removeNode(name, true)"
							@runWorkflow="onRunNode"
							@moved="onNodeMoved"
							@run="onNodeRun"
							:key="`${nodeData.id}_node`"
							:name="nodeData.name"
							:isReadOnly="isReadOnly || readOnlyEnv"
							:instance="instance"
							:isActive="!!activeNode && activeNode.name === nodeData.name"
							:hideActions="pullConnActive"
							:isProductionExecutionPreview="isProductionExecutionPreview"
						>
							<template #custom-tooltip>
								<span
									v-text="
										$locale.baseText('nodeView.placeholderNode.addTriggerNodeBeforeExecuting')
									"
								/>
							</template>
						</node>
						<sticky
							v-else
							@deselectAllNodes="deselectAllNodes"
							@deselectNode="nodeDeselectedByName"
							@nodeSelected="nodeSelectedByName"
							@removeNode="(name) => removeNode(name, true)"
							:key="`${nodeData.id}_sticky`"
							:name="nodeData.name"
							:isReadOnly="isReadOnly || readOnlyEnv"
							:instance="instance"
							:isActive="!!activeNode && activeNode.name === nodeData.name"
							:nodeViewScale="nodeViewScale"
							:gridSize="GRID_SIZE"
							:hideActions="pullConnActive"
						/>
					</template>
				</div>
			</div>
			<node-details-view
				:readOnly="isReadOnly || readOnlyEnv"
				:renaming="renamingActive"
				:isProductionExecutionPreview="isProductionExecutionPreview"
				@valueChanged="valueChanged"
				@stopExecution="stopExecution"
				@saveKeyboardShortcut="onSaveKeyboardShortcut"
			/>
			<node-creation
				v-if="!isReadOnly && !readOnlyEnv"
				:create-node-active="createNodeActive"
				:node-view-scale="nodeViewScale"
				@toggleNodeCreator="onToggleNodeCreator"
				@addNode="onAddNode"
			/>
			<canvas-controls />
			<div class="workflow-execute-wrapper" v-if="!isReadOnly">
				<span
					@mouseenter="showTriggerMissingToltip(true)"
					@mouseleave="showTriggerMissingToltip(false)"
					@click="onRunContainerClick"
				>
					<n8n-button
						@click.stop="onRunWorkflow"
						:loading="workflowRunning"
						:label="runButtonText"
						:title="$locale.baseText('nodeView.executesTheWorkflowFromATriggerNode')"
						size="large"
						icon="play-circle"
						type="primary"
						:disabled="isExecutionDisabled"
						data-test-id="execute-workflow-button"
					/>
				</span>

				<n8n-icon-button
					v-if="workflowRunning === true && !executionWaitingForWebhook"
					icon="stop"
					size="large"
					class="stop-execution"
					type="secondary"
					:title="
						stopExecutionInProgress
							? $locale.baseText('nodeView.stoppingCurrentExecution')
							: $locale.baseText('nodeView.stopCurrentExecution')
					"
					:loading="stopExecutionInProgress"
					@click.stop="stopExecution"
					data-test-id="stop-execution-button"
				/>

				<n8n-icon-button
					v-if="workflowRunning === true && executionWaitingForWebhook === true"
					class="stop-execution"
					icon="stop"
					size="large"
					:title="$locale.baseText('nodeView.stopWaitingForWebhookCall')"
					type="secondary"
					@click.stop="stopWaitingForWebhook"
					data-test-id="stop-execution-waiting-for-webhook-button"
				/>

				<n8n-icon-button
					v-if="!isReadOnly && workflowExecution && !workflowRunning && !allTriggersDisabled"
					:title="$locale.baseText('nodeView.deletesTheCurrentExecutionData')"
					icon="trash"
					size="large"
					@click.stop="clearExecutionData"
					data-test-id="clear-execution-data-button"
				/>
			</div>
		</div>
	</div>
</template>

<script lang="ts">
import Vue, { defineComponent } from 'vue';
import { mapStores } from 'pinia';

import type {
	Endpoint,
	Connection,
	ConnectionEstablishedParams,
	BeforeDropParams,
	ConnectionDetachedParams,
	ConnectionMovedParams,
} from '@jsplumb/core';
import {
	EVENT_CONNECTION,
	EVENT_CONNECTION_DETACHED,
	EVENT_CONNECTION_MOVED,
	INTERCEPT_BEFORE_DROP,
} from '@jsplumb/core';
import type { MessageBoxInputData } from 'element-ui/types/message-box';

import {
	FIRST_ONBOARDING_PROMPT_TIMEOUT,
	MAIN_HEADER_TABS,
	MODAL_CLOSE,
	MODAL_CONFIRM,
	NODE_OUTPUT_DEFAULT_KEY,
	ONBOARDING_CALL_SIGNUP_MODAL_KEY,
	ONBOARDING_PROMPT_TIMEBOX,
	PLACEHOLDER_EMPTY_WORKFLOW_ID,
	QUICKSTART_NOTE_NAME,
	START_NODE_TYPE,
	STICKY_NODE_TYPE,
	VIEWS,
	WEBHOOK_NODE_TYPE,
	TRIGGER_NODE_CREATOR_VIEW,
	EnterpriseEditionFeature,
	REGULAR_NODE_CREATOR_VIEW,
	MANUAL_TRIGGER_NODE_TYPE,
	NODE_CREATOR_OPEN_SOURCES,
} from '@/constants';
import { copyPaste } from '@/mixins/copyPaste';
import { externalHooks } from '@/mixins/externalHooks';
import { genericHelpers } from '@/mixins/genericHelpers';
import { moveNodeWorkflow } from '@/mixins/moveNodeWorkflow';
import {
	useGlobalLinkActions,
	useCanvasMouseSelect,
	useMessage,
	useToast,
	useTitleChange,
} from '@/composables';
import { useUniqueNodeName } from '@/composables/useUniqueNodeName';
import { useI18n } from '@/composables/useI18n';
import { workflowHelpers } from '@/mixins/workflowHelpers';
import { workflowRun } from '@/mixins/workflowRun';

import NodeDetailsView from '@/components/NodeDetailsView.vue';
import Node from '@/components/Node.vue';
import Sticky from '@/components/Sticky.vue';
import CanvasAddButton from './CanvasAddButton.vue';
import { v4 as uuid } from 'uuid';
import type {
	IConnection,
	IConnections,
	IDataObject,
	IExecutionsSummary,
	INode,
	INodeConnections,
	INodeCredentialsDetails,
	INodeIssues,
	INodeTypeDescription,
	INodeTypeNameVersion,
	IPinData,
	IRun,
	ITaskData,
	ITelemetryTrackProperties,
	IWorkflowBase,
	Workflow,
} from 'n8n-workflow';
import { deepCopy, NodeHelpers, TelemetryHelpers } from 'n8n-workflow';
import type {
	ICredentialsResponse,
	IExecutionResponse,
	IWorkflowDb,
	IWorkflowData,
	INodeUi,
	IUpdateInformation,
	IWorkflowDataUpdate,
	XYPosition,
	IPushDataExecutionFinished,
	ITag,
	INewWorkflowData,
	IWorkflowTemplate,
	IWorkflowToShare,
	IUser,
	INodeUpdatePropertiesInformation,
	NodeCreatorOpenSource,
} from '@/Interface';

import { debounceHelper } from '@/mixins/debounce';
<<<<<<< HEAD
import { useUIStore } from '@/stores/ui.store';
import { useSettingsStore } from '@/stores/settings.store';
import { useUsersStore } from '@/stores/users.store';
import type { Route } from 'vue-router';
=======
import type { Route, RawLocation } from 'vue-router';
>>>>>>> 14fba642
import { dataPinningEventBus, nodeViewEventBus } from '@/event-bus';
import {
	useEnvironmentsStore,
	useWorkflowsEEStore,
	useCanvasStore,
	useNodeCreatorStore,
	useTagsStore,
	useCredentialsStore,
	useNodeTypesStore,
	useTemplatesStore,
	useSegment,
	useNDVStore,
	useRootStore,
	useWorkflowsStore,
	useUsersStore,
	useSettingsStore,
	useUIStore,
	useHistoryStore,
	useVersionControlStore,
} from '@/stores';
import * as NodeViewUtils from '@/utils/nodeViewUtils';
import { getAccountAge, getConnectionInfo, getNodeViewTab } from '@/utils';
import {
	AddConnectionCommand,
	AddNodeCommand,
	MoveNodeCommand,
	RemoveConnectionCommand,
	RemoveNodeCommand,
	RenameNodeCommand,
	historyBus,
} from '@/models/history';
import type { BrowserJsPlumbInstance } from '@jsplumb/browser-ui';
import {
	EVENT_ENDPOINT_MOUSEOVER,
	EVENT_ENDPOINT_MOUSEOUT,
	EVENT_DRAG_MOVE,
	EVENT_CONNECTION_DRAG,
	EVENT_CONNECTION_ABORT,
	EVENT_CONNECTION_MOUSEOUT,
	EVENT_CONNECTION_MOUSEOVER,
	ready,
} from '@jsplumb/browser-ui';
import type { N8nPlusEndpoint } from '@/plugins/endpoints/N8nPlusEndpointType';
import {
	N8nPlusEndpointType,
	EVENT_PLUS_ENDPOINT_CLICK,
} from '@/plugins/endpoints/N8nPlusEndpointType';

interface AddNodeOptions {
	position?: XYPosition;
	dragAndDrop?: boolean;
}

const NodeCreation = async () => import('@/components/Node/NodeCreation.vue');
const CanvasControls = async () => import('@/components/CanvasControls.vue');

export default defineComponent({
	name: 'NodeView',
	mixins: [
		copyPaste,
		externalHooks,
		genericHelpers,
		moveNodeWorkflow,
		workflowHelpers,
		workflowRun,
		debounceHelper,
	],
	components: {
		NodeDetailsView,
		Node,
		Sticky,
		CanvasAddButton,
		NodeCreation,
		CanvasControls,
	},
<<<<<<< HEAD
	props: {
		isDemo: {
			type: Boolean,
			default: false,
		},
		workflow: {
			type: Object as () => IWorkflowDb,
			required: false,
		},
		executionId: {
			type: String,
			required: false,
		},
		executionMode: {
			type: String,
			required: false,
		},
	},
	setup() {
=======
	setup(props) {
>>>>>>> 14fba642
		return {
			...useCanvasMouseSelect(),
			...useGlobalLinkActions(),
			...useTitleChange(),
			...useToast(),
			...useMessage(),
			...useUniqueNodeName(),
			...useI18n(),
			...workflowRun.setup?.(props),
		};
	},
	errorCaptured: (err, vm, info) => {
		console.error('errorCaptured'); // eslint-disable-line no-console
		console.error(err); // eslint-disable-line no-console
	},
	watch: {
		// Listen to route changes and load the workflow accordingly
		$route(to: Route, from: Route) {
			const currentTab = getNodeViewTab(to);
			const nodeViewNotInitialized = !this.uiStore.nodeViewInitialized;
			let workflowChanged =
				from.params.name !== to.params.name &&
				// Both 'new' and __EMPTY__ are new workflow names, so ignore them when detecting if wf changed
				!(from.params.name === 'new' && this.currentWorkflow === PLACEHOLDER_EMPTY_WORKFLOW_ID) &&
				// Also ignore if workflow id changes when saving new workflow
				to.params.action !== 'workflowSave';
			const isOpeningTemplate = to.name === VIEWS.TEMPLATE_IMPORT;

			// When entering this tab:
			if (currentTab === MAIN_HEADER_TABS.WORKFLOW || isOpeningTemplate) {
				if (workflowChanged || nodeViewNotInitialized || isOpeningTemplate) {
					this.startLoading();
					if (nodeViewNotInitialized) {
						const previousDirtyState = this.uiStore.stateIsDirty;
						this.resetWorkspace();
						this.uiStore.stateIsDirty = previousDirtyState;
					}
					void this.loadCredentials();
					void this.initView().then(() => {
						this.stopLoading();
						if (this.blankRedirect) {
							this.blankRedirect = false;
						}
					});
				}
			}
			// Also, when landing on executions tab, check if workflow data is changed
			if (currentTab === MAIN_HEADER_TABS.EXECUTIONS) {
				workflowChanged =
					from.params.name !== to.params.name &&
					!(to.params.name === 'new' && from.params.name === undefined);
				if (workflowChanged) {
					// This will trigger node view to update next time workflow tab is opened
					this.uiStore.nodeViewInitialized = false;
				}
			}
		},
		activeNode() {
			// When a node gets set as active deactivate the create-menu
			this.createNodeActive = false;
		},
		containsTrigger(containsTrigger) {
			// Re-center CanvasAddButton if there's no triggers
			if (containsTrigger === false)
				this.canvasStore.setRecenteredCanvasAddButtonPosition(this.getNodeViewOffsetPosition);
		},
		nodeViewScale(newScale) {
			const elementRef = this.$refs.nodeView as HTMLDivElement | undefined;
			if (elementRef) {
				elementRef.style.transform = `scale(${newScale})`;
			}
		},
		executionId(newExecId) {
			if (newExecId) {
				this.openExecution(newExecId);
			}
		},
	},
	async beforeRouteLeave(to, from, next) {
		next();
		/*if (getNodeViewTab(to) === MAIN_HEADER_TABS.EXECUTIONS || from.name === VIEWS.TEMPLATE_IMPORT) {
			next();
			return;
		}
		if (this.uiStore.stateIsDirty) {
			const confirmModal = await this.confirm(
				this.$locale.baseText('generic.unsavedWork.confirmMessage.message'),
				{
					title: this.$locale.baseText('generic.unsavedWork.confirmMessage.headline'),
					type: 'warning',
					confirmButtonText: this.$locale.baseText(
						'generic.unsavedWork.confirmMessage.confirmButtonText',
					),
					cancelButtonText: this.$locale.baseText(
						'generic.unsavedWork.confirmMessage.cancelButtonText',
					),
					showClose: true,
				},
			);
			if (confirmModal === MODAL_CONFIRM) {
				// Make sure workflow id is empty when leaving the editor
				this.workflowsStore.setWorkflowId(PLACEHOLDER_EMPTY_WORKFLOW_ID);
				const saved = await this.saveCurrentWorkflow({}, false);
				if (saved) {
					await this.settingsStore.fetchPromptsData();
				}
				this.uiStore.stateIsDirty = false;

				if (from.name === VIEWS.NEW_WORKFLOW) {
					// Replace the current route with the new workflow route
					// before navigating to the new route when saving new workflow.
					this.$router.replace(
						{ name: VIEWS.WORKFLOW, params: { name: this.currentWorkflow } },
						() => {
							// We can't use next() here since vue-router
							// would prevent the navigation with an error
							void this.$router.push(to as RawLocation);
						},
					);
				} else {
					next();
				}
			} else if (confirmModal === MODAL_CANCEL) {
				this.workflowsStore.setWorkflowId(PLACEHOLDER_EMPTY_WORKFLOW_ID);
				this.resetWorkspace();
				this.uiStore.stateIsDirty = false;
				next();
			}
		} else {
			next();
		}*/
	},
	computed: {
		...mapStores(
			useCanvasStore,
			useTagsStore,
			useCredentialsStore,
			useNodeCreatorStore,
			useNodeTypesStore,
			useNDVStore,
			useRootStore,
			useSettingsStore,
			useTemplatesStore,
			useUIStore,
			useWorkflowsStore,
			useUsersStore,
			useNodeCreatorStore,
			useEnvironmentsStore,
			useWorkflowsEEStore,
			useHistoryStore,
			useVersionControlStore,
		),
		readOnlyEnv(): boolean {
			return this.versionControlStore.preferences.branchReadOnly;
		},
		nativelyNumberSuffixedDefaults(): string[] {
			return this.rootStore.nativelyNumberSuffixedDefaults;
		},
		currentUser(): IUser | null {
			return this.usersStore.currentUser;
		},
		activeNode(): INodeUi | null {
			return this.ndvStore.activeNode;
		},
		executionWaitingForWebhook(): boolean {
			return this.workflowsStore.executionWaitingForWebhook;
		},
		isProductionExecutionPreview(): boolean {
			return this.executionMode !== 'manual';
		},
		showCanvasAddButton(): boolean {
			return (
				this.loadingService === null && !this.containsTrigger && !this.isDemo && !this.readOnlyEnv
			);
		},
		lastSelectedNode(): INodeUi | null {
			return this.uiStore.getLastSelectedNode;
		},
		nodes(): INodeUi[] {
			return this.workflowsStore.allNodes;
		},
		runButtonText(): string {
			if (!this.workflowRunning) {
				return this.$locale.baseText('nodeView.runButtonText.executeWorkflow');
			}

			if (this.executionWaitingForWebhook) {
				return this.$locale.baseText('nodeView.runButtonText.waitingForTriggerEvent');
			}

			return this.$locale.baseText('nodeView.runButtonText.executingWorkflow');
		},
		workflowStyle(): object {
			const offsetPosition = this.uiStore.nodeViewOffsetPosition;
			return {
				left: offsetPosition[0] + 'px',
				top: offsetPosition[1] + 'px',
			};
		},
		canvasAddButtonStyle(): object {
			return {
				'pointer-events': this.createNodeActive ? 'none' : 'all',
			};
		},
		backgroundStyle(): object {
			return NodeViewUtils.getBackgroundStyles(
				this.nodeViewScale,
				this.uiStore.nodeViewOffsetPosition,
				this.isExecutionPreview,
			);
		},
		workflowClasses() {
			const returnClasses = [];
			if (this.ctrlKeyPressed || this.moveCanvasKeyPressed) {
				if (this.uiStore.nodeViewMoveInProgress === true) {
					returnClasses.push('move-in-process');
				} else {
					returnClasses.push('move-active');
				}
			}
			if (this.selectActive || this.ctrlKeyPressed || this.moveCanvasKeyPressed) {
				// Makes sure that nothing gets selected while select or move is active
				returnClasses.push('do-not-select');
			}
			return returnClasses;
		},
		workflowExecution(): IExecutionResponse | null {
			return this.workflowsStore.getWorkflowExecution;
		},
		workflowRunning(): boolean {
			return this.uiStore.isActionActive('workflowRunning');
		},
		currentWorkflow(): string {
			return this.$route.params.name || this.workflowsStore.workflowId;
		},
		workflowName(): string {
			return this.workflowsStore.workflowName;
		},
		allTriggersDisabled(): boolean {
			const disabledTriggerNodes = this.triggerNodes.filter((node) => node.disabled);
			return disabledTriggerNodes.length === this.triggerNodes.length;
		},
		triggerNodes(): INodeUi[] {
			return this.nodes.filter(
				(node) => node.type === START_NODE_TYPE || this.nodeTypesStore.isTriggerNode(node.type),
			);
		},
		containsTrigger(): boolean {
			return this.triggerNodes.length > 0;
		},
		isExecutionDisabled(): boolean {
			return !this.containsTrigger || this.allTriggersDisabled;
		},
		getNodeViewOffsetPosition(): XYPosition {
			return this.uiStore.nodeViewOffsetPosition;
		},
		nodeViewScale(): number {
			return this.canvasStore.nodeViewScale;
		},
		instance(): BrowserJsPlumbInstance {
			return this.canvasStore.jsPlumbInstance;
		},
	},
	data() {
		return {
			GRID_SIZE: NodeViewUtils.GRID_SIZE,
			STICKY_NODE_TYPE,
			createNodeActive: false,
			lastClickPosition: [450, 450] as XYPosition,
			ctrlKeyPressed: false,
			moveCanvasKeyPressed: false,
			stopExecutionInProgress: false,
			blankRedirect: false,
			credentialsUpdated: false,
			pullConnActiveNodeName: null as string | null,
			pullConnActive: false,
			dropPrevented: false,
			renamingActive: false,
			showStickyButton: false,
			isExecutionPreview: false,
			showTriggerMissingTooltip: false,
			workflowData: null as INewWorkflowData | null,
			activeConnection: null as null | Connection,
			enterTimer: undefined as undefined | ReturnType<typeof setTimeout>,
			exitTimer: undefined as undefined | ReturnType<typeof setTimeout>,
			// jsplumb automatically deletes all loose connections which is in turn recorded
			// in undo history as a user action.
			// This should prevent automatically removed connections from populating undo stack
			suspendRecordingDetachedConnections: false,
			NODE_CREATOR_OPEN_SOURCES,
		};
	},
	beforeDestroy() {
		this.resetWorkspace();
		// Make sure the event listeners get removed again else we
		// could add up with them registered multiple times
		document.removeEventListener('keydown', this.keyDown);
		document.removeEventListener('keyup', this.keyUp);
		this.unregisterCustomAction('showNodeCreator');

		this.$root.$off('newWorkflow', this.newWorkflow);
		this.$root.$off('importWorkflowData', this.onImportWorkflowDataEvent);
		this.$root.$off('importWorkflowUrl', this.onImportWorkflowUrlEvent);

		// TODO: Handle this properly when user just switches tabs between the editor and executions
		//this.uiStore.stateIsDirty = false;
		//this.workflowsStore.setWorkflowId(PLACEHOLDER_EMPTY_WORKFLOW_ID);
		this.unbindCanvasEvents();
		this.instance.unbind();
		this.instance.destroy();

		historyBus.off('nodeMove', this.onMoveNode);
		historyBus.off('revertAddNode', this.onRevertAddNode);
		historyBus.off('revertRemoveNode', this.onRevertRemoveNode);
		historyBus.off('revertAddConnection', this.onRevertAddConnection);
		historyBus.off('revertRemoveConnection', this.onRevertRemoveConnection);
		historyBus.off('revertRenameNode', this.onRevertNameChange);
		historyBus.off('enableNodeToggle', this.onRevertEnableToggle);

		dataPinningEventBus.off('pin-data', this.addPinDataConnections);
		dataPinningEventBus.off('unpin-data', this.removePinDataConnections);
		nodeViewEventBus.off('saveWorkflow', this.saveCurrentWorkflowExternal);
	},
	methods: {
		showTriggerMissingToltip(isVisible: boolean) {
			this.showTriggerMissingTooltip = isVisible;
		},
		onRunNode(nodeName: string, source: string) {
			const node = this.workflowsStore.getNodeByName(nodeName);
			const telemetryPayload = {
				node_type: node ? node.type : null,
				workflow_id: this.workflowsStore.workflowId,
				source: 'canvas',
			};
			this.$telemetry.track('User clicked execute node button', telemetryPayload);
			void this.$externalHooks().run('nodeView.onRunNode', telemetryPayload);
			void this.runWorkflow(nodeName, source);
		},
		async onRunWorkflow() {
			void this.getWorkflowDataToSave().then((workflowData) => {
				const telemetryPayload = {
					workflow_id: this.workflowsStore.workflowId,
					node_graph_string: JSON.stringify(
						TelemetryHelpers.generateNodesGraph(workflowData as IWorkflowBase, this.getNodeTypes())
							.nodeGraph,
					),
				};
				this.$telemetry.track('User clicked execute workflow button', telemetryPayload);
				void this.$externalHooks().run('nodeView.onRunWorkflow', telemetryPayload);
			});

			await this.runWorkflow();
		},
		onRunContainerClick() {
			if (this.containsTrigger && !this.allTriggersDisabled) return;

			const message =
				this.containsTrigger && this.allTriggersDisabled
					? this.$locale.baseText('nodeView.addOrEnableTriggerNode')
					: this.$locale.baseText('nodeView.addATriggerNodeFirst');

			this.registerCustomAction('showNodeCreator', () =>
				this.showTriggerCreator(NODE_CREATOR_OPEN_SOURCES.NO_TRIGGER_EXECUTION_TOOLTIP),
			);
			const notice = this.showMessage({
				type: 'info',
				title: this.$locale.baseText('nodeView.cantExecuteNoTrigger'),
				message,
				duration: 3000,
				onClick: () =>
					setTimeout(() => {
						// Close the creator panel if user clicked on the link
						if (this.createNodeActive) notice.close();
					}, 0),
				dangerouslyUseHTMLString: true,
			});
		},
		clearExecutionData() {
			this.workflowsStore.workflowExecutionData = null;
			this.updateNodesExecutionIssues();
		},
		async onSaveKeyboardShortcut(e: KeyboardEvent) {
			let saved = await this.saveCurrentWorkflow();
			if (saved) await this.settingsStore.fetchPromptsData();
			if (this.activeNode) {
				// If NDV is open, save will not work from editable input fields
				// so don't show success message if this is true
				if (e.target instanceof HTMLInputElement) {
					saved = e.target.readOnly;
				} else {
					saved = true;
				}
				if (saved) {
					this.showMessage({
						title: this.$locale.baseText('generic.workflowSaved'),
						type: 'success',
					});
				}
			}
		},
		showTriggerCreator(source: NodeCreatorOpenSource) {
			if (this.createNodeActive) return;
			this.nodeCreatorStore.setSelectedView(TRIGGER_NODE_CREATOR_VIEW);
			this.nodeCreatorStore.setShowScrim(true);
			this.onToggleNodeCreator({ source, createNodeActive: true });
		},
		async openExecution(executionId: string) {
			this.startLoading();
			this.resetWorkspace();
			let data: IExecutionResponse | undefined;
			try {
				data = await this.workflowsStore.getExecution(executionId);
			} catch (error) {
				this.showError(error, this.$locale.baseText('nodeView.showError.openExecution.title'));
				return;
			}
			if (data === undefined) {
				throw new Error(`Execution with id "${executionId}" could not be found!`);
			}
			this.workflowsStore.setWorkflowName({
				newName: data.workflowData.name,
				setStateDirty: false,
			});
			this.workflowsStore.setWorkflowId(PLACEHOLDER_EMPTY_WORKFLOW_ID);
			this.workflowsStore.setWorkflowExecutionData(data);
			if (data.workflowData.pinData) {
				this.workflowsStore.setWorkflowPinData(data.workflowData.pinData);
			}

			await this.addNodes(
				deepCopy(data.workflowData.nodes),
				deepCopy(data.workflowData.connections),
			);
			this.$nextTick(() => {
				this.canvasStore.zoomToFit();
				this.uiStore.stateIsDirty = false;
			});
			void this.$externalHooks().run('execution.open', {
				workflowId: data.workflowData.id,
				workflowName: data.workflowData.name,
				executionId,
			});
			this.$telemetry.track('User opened read-only execution', {
				workflow_id: data.workflowData.id,
				execution_mode: data.mode,
				execution_finished: data.finished,
			});

			if (!data.finished && data.data?.resultData?.error) {
				// Check if any node contains an error
				let nodeErrorFound = false;
				if (data.data.resultData.runData) {
					const runData = data.data.resultData.runData;
					errorCheck: for (const nodeName of Object.keys(runData)) {
						for (const taskData of runData[nodeName]) {
							if (taskData.error) {
								nodeErrorFound = true;
								break errorCheck;
							}
						}
					}
				}

				if (!nodeErrorFound && data.data.resultData.error.stack) {
					// Display some more information for now in console to make debugging easier
					// TODO: Improve this in the future by displaying in UI
					console.error(`Execution ${executionId} error:`); // eslint-disable-line no-console
					console.error(data.data.resultData.error.stack); // eslint-disable-line no-console
				}
			}
			if ((data as IExecutionsSummary).waitTill) {
				this.showMessage({
					title: this.$locale.baseText('nodeView.thisExecutionHasntFinishedYet'),
					message: `<a data-action="reload">${this.$locale.baseText(
						'nodeView.refresh',
					)}</a> ${this.$locale.baseText(
						'nodeView.toSeeTheLatestStatus',
					)}.<br/> <a href="https://docs.n8n.io/integrations/builtin/core-nodes/n8n-nodes-base.wait/" target="_blank">${this.$locale.baseText(
						'nodeView.moreInfo',
					)}</a>`,
					type: 'warning',
					duration: 0,
				});
			}
			this.stopLoading();
		},
		async importWorkflowExact(data: { workflow: IWorkflowDataUpdate }) {
			if (!data.workflow.nodes || !data.workflow.connections) {
				throw new Error('Invalid workflow object');
			}
			this.resetWorkspace();
			data.workflow.nodes = NodeViewUtils.getFixedNodesList(data.workflow.nodes);

			await this.addNodes(data.workflow.nodes as INodeUi[], data.workflow.connections);

			if (data.workflow.pinData) {
				this.workflowsStore.setWorkflowPinData(data.workflow.pinData);
			}

			this.$nextTick(() => {
				this.canvasStore.zoomToFit();
			});
		},
		async openWorkflowTemplate(templateId: string) {
			this.startLoading();
			this.setLoadingText(this.$locale.baseText('nodeView.loadingTemplate'));
			this.resetWorkspace();

			this.workflowsStore.currentWorkflowExecutions = [];
			this.workflowsStore.activeWorkflowExecution = null;

			let data: IWorkflowTemplate | undefined;
			try {
				void this.$externalHooks().run('template.requested', { templateId });
				data = await this.templatesStore.getWorkflowTemplate(templateId);

				if (!data) {
					throw new Error(
						this.$locale.baseText('nodeView.workflowTemplateWithIdCouldNotBeFound', {
							interpolate: { templateId },
						}),
					);
				}
			} catch (error) {
				this.showError(error, this.$locale.baseText('nodeView.couldntImportWorkflow'));
				void this.$router.replace({ name: VIEWS.NEW_WORKFLOW });
				return;
			}

			data.workflow.nodes = NodeViewUtils.getFixedNodesList(data.workflow.nodes) as INodeUi[];

			this.blankRedirect = true;
			void this.$router.replace({ name: VIEWS.NEW_WORKFLOW, query: { templateId } });

			await this.addNodes(data.workflow.nodes, data.workflow.connections);
			this.workflowData = (await this.workflowsStore.getNewWorkflowData(data.name)) || {};
			this.$nextTick(() => {
				this.canvasStore.zoomToFit();
				this.uiStore.stateIsDirty = true;
			});

			void this.$externalHooks().run('template.open', {
				templateId,
				templateName: data.name,
				workflow: data.workflow,
			});
			this.stopLoading();
		},
		async openWorkflow(workflow: IWorkflowDb) {
			this.startLoading();

			const selectedExecution = this.workflowsStore.activeWorkflowExecution;

			this.resetWorkspace();

			this.workflowsStore.addWorkflow(workflow);
			this.workflowsStore.setActive(workflow.active || false);
			this.workflowsStore.setWorkflowId(workflow.id);
			this.workflowsStore.setWorkflowName({ newName: workflow.name, setStateDirty: false });
			this.workflowsStore.setWorkflowSettings(workflow.settings || {});
			this.workflowsStore.setWorkflowPinData(workflow.pinData || {});
			this.workflowsStore.setWorkflowVersionId(workflow.versionId);

			if (workflow.ownedBy) {
				this.workflowsEEStore.setWorkflowOwnedBy({
					workflowId: workflow.id,
					ownedBy: workflow.ownedBy,
				});
			}

			if (workflow.sharedWith) {
				this.workflowsEEStore.setWorkflowSharedWith({
					workflowId: workflow.id,
					sharedWith: workflow.sharedWith,
				});
			}

			if (workflow.usedCredentials) {
				this.workflowsStore.setUsedCredentials(workflow.usedCredentials);
			}

			const tags = (workflow.tags || []) as ITag[];
			const tagIds = tags.map((tag) => tag.id);
			this.workflowsStore.setWorkflowTagIds(tagIds || []);
			this.tagsStore.upsertTags(tags);

			await this.addNodes(workflow.nodes, workflow.connections);

			if (!this.credentialsUpdated) {
				this.uiStore.stateIsDirty = false;
			}
			this.canvasStore.zoomToFit();
			void this.$externalHooks().run('workflow.open', {
				workflowId: workflow.id,
				workflowName: workflow.name,
			});
			if (selectedExecution?.workflowId !== workflow.id) {
				this.workflowsStore.activeWorkflowExecution = null;
				this.workflowsStore.currentWorkflowExecutions = [];
			} else {
				this.workflowsStore.activeWorkflowExecution = selectedExecution;
			}
			this.stopLoading();
		},
		touchTap(e: MouseEvent | TouchEvent) {
			if (this.isTouchDevice) {
				this.mouseDown(e);
			}
		},
		mouseDown(e: MouseEvent | TouchEvent) {
			// Save the location of the mouse click
			this.lastClickPosition = this.getMousePositionWithinNodeView(e);
			if (e instanceof MouseEvent && e.button === 1) {
				this.moveCanvasKeyPressed = true;
			}

			this.mouseDownMouseSelect(e as MouseEvent, this.moveCanvasKeyPressed);
			this.mouseDownMoveWorkflow(e as MouseEvent, this.moveCanvasKeyPressed);

			// Hide the node-creator
			this.createNodeActive = false;
		},
		mouseUp(e: MouseEvent) {
			if (e.button === 1) {
				this.moveCanvasKeyPressed = false;
			}
			this.mouseUpMouseSelect(e);
			this.mouseUpMoveWorkflow(e);
		},
		keyUp(e: KeyboardEvent) {
			if (e.key === this.controlKeyCode) {
				this.ctrlKeyPressed = false;
			}
			if (e.key === ' ') {
				this.moveCanvasKeyPressed = false;
			}
		},
		async keyDown(e: KeyboardEvent) {
			if (e.key === 's' && this.isCtrlKeyPressed(e)) {
				e.stopPropagation();
				e.preventDefault();

				if (this.isReadOnly) {
					return;
				}

				void this.callDebounced('onSaveKeyboardShortcut', { debounceTime: 1000 }, e);

				return;
			}

			// @ts-ignore
			const path = e.path || (e.composedPath && e.composedPath());

			// Check if the keys got emitted from a message box or from something
			// else which should ignore the default keybindings
			for (const element of path) {
				if (
					element.className &&
					typeof element.className === 'string' &&
					element.className.includes('ignore-key-press')
				) {
					return;
				}
			}

			// el-dialog or el-message-box element is open
			if (window.document.body.classList.contains('el-popup-parent--hidden')) {
				return;
			}

			if (e.key === 'Escape') {
				this.createNodeActive = false;
				if (this.activeNode) {
					void this.$externalHooks().run('dataDisplay.nodeEditingFinished');
					this.ndvStore.activeNodeName = null;
				}

				return;
			}

			// node modal is open
			if (this.activeNode) {
				return;
			}

			if (e.key === 'd') {
				void this.callDebounced('deactivateSelectedNode', { debounceTime: 350 });
			} else if (e.key === 'Delete' || e.key === 'Backspace') {
				e.stopPropagation();
				e.preventDefault();

				void this.callDebounced('deleteSelectedNodes', { debounceTime: 500 });
			} else if (e.key === 'Tab') {
				this.onToggleNodeCreator({
					source: NODE_CREATOR_OPEN_SOURCES.TAB,
					createNodeActive: !this.createNodeActive && !this.isReadOnly,
				});
			} else if (e.key === this.controlKeyCode) {
				this.ctrlKeyPressed = true;
			} else if (e.key === ' ') {
				this.moveCanvasKeyPressed = true;
			} else if (e.key === 'F2' && !this.isReadOnly) {
				const lastSelectedNode = this.lastSelectedNode;
				if (lastSelectedNode !== null && lastSelectedNode.type !== STICKY_NODE_TYPE) {
					void this.callDebounced(
						'renameNodePrompt',
						{ debounceTime: 1500 },
						lastSelectedNode.name,
					);
				}
			} else if (e.key === 'a' && this.isCtrlKeyPressed(e) === true) {
				// Select all nodes
				e.stopPropagation();
				e.preventDefault();

				void this.callDebounced('selectAllNodes', { debounceTime: 1000 });
			} else if (e.key === 'c' && this.isCtrlKeyPressed(e)) {
				void this.callDebounced('copySelectedNodes', { debounceTime: 1000 });
			} else if (e.key === 'x' && this.isCtrlKeyPressed(e)) {
				// Cut nodes
				e.stopPropagation();
				e.preventDefault();

				void this.callDebounced('cutSelectedNodes', { debounceTime: 1000 });
			} else if (e.key === 'n' && this.isCtrlKeyPressed(e) && e.altKey) {
				// Create a new workflow
				e.stopPropagation();
				e.preventDefault();
				if (this.isDemo) {
					return;
				}

				if (this.$router.currentRoute.name === VIEWS.NEW_WORKFLOW) {
					this.$root.$emit('newWorkflow');
				} else {
					void this.$router.push({ name: VIEWS.NEW_WORKFLOW });
				}

				this.showMessage({
					title: this.$locale.baseText('nodeView.showMessage.keyDown.title'),
					type: 'success',
				});
			} else if (e.key === 'Enter') {
				// Activate the last selected node
				const lastSelectedNode = this.lastSelectedNode;

				if (lastSelectedNode !== null) {
					if (lastSelectedNode.type === STICKY_NODE_TYPE && this.isReadOnly) {
						return;
					}
					this.ndvStore.activeNodeName = lastSelectedNode.name;
				}
			} else if (e.key === 'ArrowRight' && e.shiftKey) {
				// Select all downstream nodes
				e.stopPropagation();
				e.preventDefault();

				void this.callDebounced('selectDownstreamNodes', { debounceTime: 1000 });
			} else if (e.key === 'ArrowRight') {
				// Set child node active
				const lastSelectedNode = this.lastSelectedNode;
				if (lastSelectedNode === null) {
					return;
				}

				const connections = this.workflowsStore.outgoingConnectionsByNodeName(
					lastSelectedNode.name,
				);

				if (connections.main === undefined || connections.main.length === 0) {
					return;
				}

				void this.callDebounced(
					'nodeSelectedByName',
					{ debounceTime: 100 },
					connections.main[0][0].node,
					false,
					true,
				);
			} else if (e.key === 'ArrowLeft' && e.shiftKey) {
				// Select all downstream nodes
				e.stopPropagation();
				e.preventDefault();

				void this.callDebounced('selectUpstreamNodes', { debounceTime: 1000 });
			} else if (e.key === 'ArrowLeft') {
				// Set parent node active
				const lastSelectedNode = this.lastSelectedNode;
				if (lastSelectedNode === null) {
					return;
				}

				const workflow = this.getCurrentWorkflow();

				if (!workflow.connectionsByDestinationNode.hasOwnProperty(lastSelectedNode.name)) {
					return;
				}

				const connections = workflow.connectionsByDestinationNode[lastSelectedNode.name];

				if (connections.main === undefined || connections.main.length === 0) {
					return;
				}

				void this.callDebounced(
					'nodeSelectedByName',
					{ debounceTime: 100 },
					connections.main[0][0].node,
					false,
					true,
				);
			} else if (['ArrowUp', 'ArrowDown'].includes(e.key)) {
				// Set sibling node as active

				// Check first if it has a parent node
				const lastSelectedNode = this.lastSelectedNode;
				if (lastSelectedNode === null) {
					return;
				}

				const workflow = this.getCurrentWorkflow();

				if (!workflow.connectionsByDestinationNode.hasOwnProperty(lastSelectedNode.name)) {
					return;
				}

				const connections = workflow.connectionsByDestinationNode[lastSelectedNode.name];

				if (!Array.isArray(connections.main) || !connections.main.length) {
					return;
				}

				const parentNode = connections.main[0][0].node;
				const connectionsParent = this.workflowsStore.outgoingConnectionsByNodeName(parentNode);

				if (!Array.isArray(connectionsParent.main) || !connectionsParent.main.length) {
					return;
				}

				// Get all the sibling nodes and their x positions to know which one to set active
				let siblingNode: INodeUi | null;
				let lastCheckedNodePosition = e.key === 'ArrowUp' ? -99999999 : 99999999;
				let nextSelectNode: string | null = null;
				for (const ouputConnections of connectionsParent.main) {
					for (const ouputConnection of ouputConnections) {
						if (ouputConnection.node === lastSelectedNode.name) {
							// Ignore current node
							continue;
						}
						siblingNode = this.workflowsStore.getNodeByName(ouputConnection.node);

						if (siblingNode) {
							if (e.key === 'ArrowUp') {
								// Get the next node on the left
								if (
									siblingNode.position[1] <= lastSelectedNode.position[1] &&
									siblingNode.position[1] > lastCheckedNodePosition
								) {
									nextSelectNode = siblingNode.name;
									lastCheckedNodePosition = siblingNode.position[1];
								}
							} else {
								// Get the next node on the right
								if (
									siblingNode.position[1] >= lastSelectedNode.position[1] &&
									siblingNode.position[1] < lastCheckedNodePosition
								) {
									nextSelectNode = siblingNode.name;
									lastCheckedNodePosition = siblingNode.position[1];
								}
							}
						}
					}
				}

				if (nextSelectNode !== null) {
					void this.callDebounced(
						'nodeSelectedByName',
						{ debounceTime: 100 },
						nextSelectNode,
						false,
						true,
					);
				}
			}
		},

		deactivateSelectedNode() {
			if (!this.editAllowedCheck()) {
				return;
			}
			this.disableNodes(this.uiStore.getSelectedNodes, true);
		},

		deleteSelectedNodes() {
			// Copy "selectedNodes" as the nodes get deleted out of selection
			// when they get deleted and if we would use original it would mess
			// with the index and would so not delete all nodes
			const nodesToDelete: string[] = this.uiStore.getSelectedNodes.map((node: INodeUi) => {
				return node.name;
			});
			this.historyStore.startRecordingUndo();
			nodesToDelete.forEach((nodeName: string) => {
				this.removeNode(nodeName, true, false);
			});
			setTimeout(() => {
				this.historyStore.stopRecordingUndo();
			}, 200);
		},

		selectAllNodes() {
			this.nodes.forEach((node) => {
				this.nodeSelectedByName(node.name);
			});
		},

		selectUpstreamNodes() {
			const lastSelectedNode = this.lastSelectedNode;
			if (lastSelectedNode === null) {
				return;
			}

			this.deselectAllNodes();

			// Get all upstream nodes and select them
			const workflow = this.getCurrentWorkflow();
			for (const nodeName of workflow.getParentNodes(lastSelectedNode.name)) {
				this.nodeSelectedByName(nodeName);
			}

			// At the end select the previously selected node again
			this.nodeSelectedByName(lastSelectedNode.name);
		},
		selectDownstreamNodes() {
			const lastSelectedNode = this.lastSelectedNode;
			if (lastSelectedNode === null) {
				return;
			}

			this.deselectAllNodes();

			// Get all downstream nodes and select them
			const workflow = this.getCurrentWorkflow();
			for (const nodeName of workflow.getChildNodes(lastSelectedNode.name)) {
				this.nodeSelectedByName(nodeName);
			}

			// At the end select the previously selected node again
			this.nodeSelectedByName(lastSelectedNode.name);
		},

		pushDownstreamNodes(sourceNodeName: string, margin: number, recordHistory = false) {
			const sourceNode = this.workflowsStore.nodesByName[sourceNodeName];
			const workflow = this.getCurrentWorkflow();
			const childNodes = workflow.getChildNodes(sourceNodeName);
			for (const nodeName of childNodes) {
				const node = this.workflowsStore.nodesByName[nodeName] as INodeUi;
				const oldPosition = node.position;

				if (node.position[0] < sourceNode.position[0]) {
					continue;
				}

				const updateInformation: INodeUpdatePropertiesInformation = {
					name: nodeName,
					properties: {
						position: [node.position[0] + margin, node.position[1]],
					},
				};

				this.workflowsStore.updateNodeProperties(updateInformation);
				this.onNodeMoved(node);

				if (
					(recordHistory && oldPosition[0] !== node.position[0]) ||
					oldPosition[1] !== node.position[1]
				) {
					this.historyStore.pushCommandToUndo(
						new MoveNodeCommand(nodeName, oldPosition, node.position, this),
						recordHistory,
					);
				}
			}
		},

		cutSelectedNodes() {
			const deleteCopiedNodes = !this.isReadOnly;
			this.copySelectedNodes(deleteCopiedNodes);
			if (deleteCopiedNodes) {
				this.deleteSelectedNodes();
			}
		},

		copySelectedNodes(isCut: boolean) {
			void this.getSelectedNodesToSave().then((data) => {
				const workflowToCopy: IWorkflowToShare = {
					meta: {
						instanceId: this.rootStore.instanceId,
					},
					...data,
				};

				this.removeForeignCredentialsFromWorkflow(
					workflowToCopy,
					this.credentialsStore.allCredentials,
				);

				const nodeData = JSON.stringify(workflowToCopy, null, 2);

				this.copyToClipboard(nodeData);
				if (data.nodes.length > 0) {
					if (!isCut) {
						this.showMessage({
							title: 'Copied!',
							message: '',
							type: 'success',
						});
					}
					this.$telemetry.track('User copied nodes', {
						node_types: data.nodes.map((node) => node.type),
						workflow_id: this.workflowsStore.workflowId,
					});
				}
			});
		},
		async stopExecution() {
			const executionId = this.workflowsStore.activeExecutionId;
			if (executionId === null) {
				return;
			}

			try {
				this.stopExecutionInProgress = true;
				await this.workflowsStore.stopCurrentExecution(executionId);
				this.showMessage({
					title: this.$locale.baseText('nodeView.showMessage.stopExecutionTry.title'),
					type: 'success',
				});
			} catch (error) {
				// Execution stop might fail when the execution has already finished. Let's treat this here.
				const execution = await this.workflowsStore.getExecution(executionId);

				if (execution === undefined) {
					// execution finished but was not saved (e.g. due to low connectivity)

					this.workflowsStore.finishActiveExecution({
						executionId,
						data: { finished: true, stoppedAt: new Date() },
					});
					this.workflowsStore.executingNode = null;
					this.uiStore.removeActiveAction('workflowRunning');

					this.titleSet(this.workflowsStore.workflowName, 'IDLE');
					this.showMessage({
						title: this.$locale.baseText('nodeView.showMessage.stopExecutionCatch.unsaved.title'),
						message: this.$locale.baseText(
							'nodeView.showMessage.stopExecutionCatch.unsaved.message',
						),
						type: 'success',
					});
				} else if (execution?.finished) {
					// execution finished before it could be stopped

					const executedData = {
						data: execution.data,
						finished: execution.finished,
						mode: execution.mode,
						startedAt: execution.startedAt,
						stoppedAt: execution.stoppedAt,
					} as IRun;
					const pushData = {
						data: executedData,
						executionId,
						retryOf: execution.retryOf,
					} as IPushDataExecutionFinished;
					this.workflowsStore.finishActiveExecution(pushData);
					this.titleSet(execution.workflowData.name, 'IDLE');
					this.workflowsStore.executingNode = null;
					this.workflowsStore.setWorkflowExecutionData(executedData as IExecutionResponse);
					this.uiStore.removeActiveAction('workflowRunning');
					this.showMessage({
						title: this.$locale.baseText('nodeView.showMessage.stopExecutionCatch.title'),
						message: this.$locale.baseText('nodeView.showMessage.stopExecutionCatch.message'),
						type: 'success',
					});
				} else {
					this.showError(error, this.$locale.baseText('nodeView.showError.stopExecution.title'));
				}
			}
			this.stopExecutionInProgress = false;

			void this.getWorkflowDataToSave().then((workflowData) => {
				const trackProps = {
					workflow_id: this.workflowsStore.workflowId,
					node_graph_string: JSON.stringify(
						TelemetryHelpers.generateNodesGraph(workflowData as IWorkflowBase, this.getNodeTypes())
							.nodeGraph,
					),
				};

				this.$telemetry.track('User clicked stop workflow execution', trackProps);
			});
		},

		async stopWaitingForWebhook() {
			try {
				await this.workflowsStore.removeTestWebhook(this.workflowsStore.workflowId);
			} catch (error) {
				this.showError(
					error,
					this.$locale.baseText('nodeView.showError.stopWaitingForWebhook.title'),
				);
				return;
			}
		},
		/**
		 * This method gets called when data got pasted into the window
		 */
		async receivedCopyPasteData(plainTextData: string): Promise<void> {
			const currentTab = getNodeViewTab(this.$route);
			if (currentTab === MAIN_HEADER_TABS.WORKFLOW) {
				let workflowData: IWorkflowDataUpdate | undefined;
				if (this.editAllowedCheck() === false) {
					return;
				}
				// Check if it is an URL which could contain workflow data
				if (plainTextData.match(/^http[s]?:\/\/.*\.json$/i)) {
					// Pasted data points to a possible workflow JSON file

					if (!this.editAllowedCheck()) {
						return;
					}

					const importConfirm = await this.confirm(
						this.$locale.baseText('nodeView.confirmMessage.receivedCopyPasteData.message', {
							interpolate: { plainTextData },
						}),
						this.$locale.baseText('nodeView.confirmMessage.receivedCopyPasteData.headline'),
						{
							type: 'warning',
							confirmButtonText: this.$locale.baseText(
								'nodeView.confirmMessage.receivedCopyPasteData.confirmButtonText',
							),
							cancelButtonText: this.$locale.baseText(
								'nodeView.confirmMessage.receivedCopyPasteData.cancelButtonText',
							),
							dangerouslyUseHTMLString: true,
						},
					);

					if (importConfirm !== MODAL_CONFIRM) {
						return;
					}

					workflowData = await this.getWorkflowDataFromUrl(plainTextData);
					if (workflowData === undefined) {
						return;
					}
				} else {
					// Pasted data is is possible workflow data
					try {
						// Check first if it is valid JSON
						workflowData = JSON.parse(plainTextData);

						if (!this.editAllowedCheck()) {
							return;
						}
					} catch (e) {
						// Is no valid JSON so ignore
						return;
					}
				}

				return this.importWorkflowData(workflowData!, 'paste', false);
			}
		},

		// Returns the workflow data from a given URL. If no data gets found or
		// data is invalid it returns undefined and displays an error message by itself.
		async getWorkflowDataFromUrl(url: string): Promise<IWorkflowDataUpdate | undefined> {
			let workflowData: IWorkflowDataUpdate;

			this.startLoading();
			try {
				workflowData = await this.workflowsStore.getWorkflowFromUrl(url);
			} catch (error) {
				this.stopLoading();
				this.showError(
					error,
					this.$locale.baseText('nodeView.showError.getWorkflowDataFromUrl.title'),
				);
				return;
			}
			this.stopLoading();

			return workflowData;
		},

		// Imports the given workflow data into the current workflow
		async importWorkflowData(
			workflowData: IWorkflowToShare,
			source: string,
			importTags = true,
		): Promise<void> {
			// eslint-disable-line @typescript-eslint/default-param-last
			// If it is JSON check if it looks on the first look like data we can use
			if (!workflowData.hasOwnProperty('nodes') || !workflowData.hasOwnProperty('connections')) {
				return;
			}

			try {
				const nodeIdMap: { [prev: string]: string } = {};
				if (workflowData.nodes) {
					// set all new ids when pasting/importing workflows
					workflowData.nodes.forEach((node: INode) => {
						if (node.id) {
							const newId = uuid();
							nodeIdMap[newId] = node.id;
							node.id = newId;
						} else {
							node.id = uuid();
						}
					});
				}

				const currInstanceId = this.rootStore.instanceId;

				const nodeGraph = JSON.stringify(
					TelemetryHelpers.generateNodesGraph(workflowData as IWorkflowBase, this.getNodeTypes(), {
						nodeIdMap,
						sourceInstanceId:
							workflowData.meta && workflowData.meta.instanceId !== currInstanceId
								? workflowData.meta.instanceId
								: '',
					}).nodeGraph,
				);
				if (source === 'paste') {
					this.$telemetry.track('User pasted nodes', {
						workflow_id: this.workflowsStore.workflowId,
						node_graph_string: nodeGraph,
					});
				} else {
					this.$telemetry.track('User imported workflow', {
						source,
						workflow_id: this.workflowsStore.workflowId,
						node_graph_string: nodeGraph,
					});
				}

				// By default we automatically deselect all the currently
				// selected nodes and select the new ones
				this.deselectAllNodes();

				// Fix the node position as it could be totally offscreen
				// and the pasted nodes would so not be directly visible to
				// the user
				this.updateNodePositions(
					workflowData,
					NodeViewUtils.getNewNodePosition(this.nodes, this.lastClickPosition),
				);

				const data = await this.addNodesToWorkflow(workflowData);

				setTimeout(() => {
					data.nodes!.forEach((node: INodeUi) => {
						this.nodeSelectedByName(node.name);
					});
				});

				if (workflowData.pinData) {
					this.workflowsStore.setWorkflowPinData(workflowData.pinData);
				}

				const tagsEnabled = this.settingsStore.areTagsEnabled;
				if (importTags && tagsEnabled && Array.isArray(workflowData.tags)) {
					const allTags = await this.tagsStore.fetchAll();
					const tagNames = new Set(allTags.map((tag) => tag.name));

					const workflowTags = workflowData.tags as ITag[];
					const notFound = workflowTags.filter((tag) => !tagNames.has(tag.name));

					const creatingTagPromises: Array<Promise<ITag>> = [];
					for (const tag of notFound) {
						const creationPromise = this.tagsStore.create(tag.name).then((tag: ITag) => {
							allTags.push(tag);
							return tag;
						});

						creatingTagPromises.push(creationPromise);
					}

					await Promise.all(creatingTagPromises);

					const tagIds = workflowTags.reduce((accu: string[], imported: ITag) => {
						const tag = allTags.find((tag) => tag.name === imported.name);
						if (tag) {
							accu.push(tag.id);
						}

						return accu;
					}, []);

					this.workflowsStore.addWorkflowTagIds(tagIds);
				}
			} catch (error) {
				this.showError(error, this.$locale.baseText('nodeView.showError.importWorkflowData.title'));
			}
		},
		onDragOver(event: DragEvent) {
			event.preventDefault();
		},

		onDrop(event: DragEvent) {
			if (!event.dataTransfer) {
				return;
			}

			const nodeTypeNames = event.dataTransfer.getData('nodeTypeName').split(',');

			if (nodeTypeNames) {
				const mousePosition = this.getMousePositionWithinNodeView(event);

				const nodesToAdd = nodeTypeNames.map((nodeTypeName: string, index: number) => {
					return {
						nodeTypeName,
						position: [
							// If adding more than one node, offset the X position
							mousePosition[0] -
								NodeViewUtils.NODE_SIZE / 2 +
								NodeViewUtils.NODE_SIZE * index * 2 +
								NodeViewUtils.GRID_SIZE,
							mousePosition[1] - NodeViewUtils.NODE_SIZE / 2,
						] as XYPosition,
						dragAndDrop: true,
					};
				});

				this.onAddNode(nodesToAdd, true);
				this.createNodeActive = false;
			}
		},

		nodeDeselectedByName(nodeName: string) {
			const node = this.workflowsStore.getNodeByName(nodeName);
			if (node) {
				this.nodeDeselected(node);
			}
		},

		nodeSelectedByName(nodeName: string, setActive = false, deselectAllOthers?: boolean) {
			if (deselectAllOthers === true) {
				this.deselectAllNodes();
			}

			const node = this.workflowsStore.getNodeByName(nodeName);
			if (node) {
				this.nodeSelected(node);
				this.uiStore.lastSelectedNode = node.name;
				this.uiStore.lastSelectedNodeOutputIndex = null;
				this.canvasStore.lastSelectedConnection = null;
				this.canvasStore.newNodeInsertPosition = null;

				if (setActive) {
					this.ndvStore.activeNodeName = node.name;
				}
			}
		},
		showMaxNodeTypeError(nodeTypeData: INodeTypeDescription) {
			const maxNodes = nodeTypeData.maxNodes;
			this.showMessage({
				title: this.$locale.baseText('nodeView.showMessage.showMaxNodeTypeError.title'),
				message: this.$locale.baseText('nodeView.showMessage.showMaxNodeTypeError.message', {
					adjustToNumber: maxNodes,
					interpolate: { nodeTypeDataDisplayName: nodeTypeData.displayName },
				}),
				type: 'error',
				duration: 0,
			});
		},

		async getNewNodeWithDefaultCredential(nodeTypeData: INodeTypeDescription) {
			let nodeVersion = nodeTypeData.defaultVersion;

			if (nodeVersion === undefined) {
				nodeVersion = Array.isArray(nodeTypeData.version)
					? nodeTypeData.version.slice(-1)[0]
					: nodeTypeData.version;
			}

			const newNodeData: INodeUi = {
				id: uuid(),
				name: nodeTypeData.defaults.name as string,
				type: nodeTypeData.name,
				typeVersion: nodeVersion,
				position: [0, 0],
				parameters: {},
			};

			const credentialPerType =
				nodeTypeData.credentials &&
				nodeTypeData.credentials
					.map((type) => this.credentialsStore.getUsableCredentialByType(type.name))
					.flat();

			if (credentialPerType && credentialPerType.length === 1) {
				const defaultCredential = credentialPerType[0];

				const selectedCredentials = this.credentialsStore.getCredentialById(defaultCredential.id);
				const selected = { id: selectedCredentials.id, name: selectedCredentials.name };
				const credentials = {
					[defaultCredential.type]: selected,
				};

				await this.loadNodesProperties(
					[newNodeData].map((node) => ({ name: node.type, version: node.typeVersion })),
				);
				const nodeType = this.nodeTypesStore.getNodeType(newNodeData.type, newNodeData.typeVersion);
				const nodeParameters = NodeHelpers.getNodeParameters(
					nodeType?.properties || [],
					{},
					true,
					false,
					newNodeData,
				);

				if (nodeTypeData.credentials) {
					const authentication = nodeTypeData.credentials.find(
						(type) => type.name === defaultCredential.type,
					);
					if (authentication?.displayOptions?.hide) {
						return newNodeData;
					}

					const authDisplayOptions = authentication?.displayOptions?.show;
					if (!authDisplayOptions) {
						newNodeData.credentials = credentials;
						return newNodeData;
					}

					if (
						Object.keys(authDisplayOptions).length === 1 &&
						authDisplayOptions['authentication']
					) {
						// ignore complex case when there's multiple dependencies
						newNodeData.credentials = credentials;

						let parameters: { [key: string]: string } = {};
						for (const displayOption of Object.keys(authDisplayOptions)) {
							if (nodeParameters && !nodeParameters[displayOption]) {
								parameters = {};
								newNodeData.credentials = undefined;
								break;
							}
							const optionValue = authDisplayOptions[displayOption]?.[0];
							if (optionValue && typeof optionValue === 'string') {
								parameters[displayOption] = optionValue;
							}
							newNodeData.parameters = {
								...newNodeData.parameters,
								...parameters,
							};
						}
					}
				}
			}
			return newNodeData;
		},

		async injectNode(
			nodeTypeName: string,
			options: AddNodeOptions = {},
			showDetail = true,
			trackHistory = false,
			isAutoAdd = false,
		) {
			const nodeTypeData: INodeTypeDescription | null =
				this.nodeTypesStore.getNodeType(nodeTypeName);

			if (nodeTypeData === null) {
				this.showMessage({
					title: this.$locale.baseText('nodeView.showMessage.addNodeButton.title'),
					message: this.$locale.baseText('nodeView.showMessage.addNodeButton.message', {
						interpolate: { nodeTypeName },
					}),
					type: 'error',
				});
				return;
			}

			if (
				nodeTypeData.maxNodes !== undefined &&
				this.getNodeTypeCount(nodeTypeName) >= nodeTypeData.maxNodes
			) {
				this.showMaxNodeTypeError(nodeTypeData);
				return;
			}

			const newNodeData = await this.getNewNodeWithDefaultCredential(nodeTypeData);

			// when pulling new connection from node or injecting into a connection
			const lastSelectedNode = this.lastSelectedNode;

			if (options.position) {
				newNodeData.position = NodeViewUtils.getNewNodePosition(
					this.canvasStore.getNodesWithPlaceholderNode(),
					options.position,
				);
			} else if (lastSelectedNode) {
				const lastSelectedConnection = this.canvasStore.lastSelectedConnection;
				if (lastSelectedConnection) {
					// set when injecting into a connection
					const [diffX] = NodeViewUtils.getConnectorLengths(lastSelectedConnection);
					if (diffX <= NodeViewUtils.MAX_X_TO_PUSH_DOWNSTREAM_NODES) {
						this.pushDownstreamNodes(
							lastSelectedNode.name,
							NodeViewUtils.PUSH_NODES_OFFSET,
							trackHistory,
						);
					}
				}

				// set when pulling connections
				if (this.canvasStore.newNodeInsertPosition) {
					newNodeData.position = NodeViewUtils.getNewNodePosition(this.nodes, [
						this.canvasStore.newNodeInsertPosition[0] + NodeViewUtils.GRID_SIZE,
						this.canvasStore.newNodeInsertPosition[1] - NodeViewUtils.NODE_SIZE / 2,
					]);
					this.canvasStore.newNodeInsertPosition = null;
				} else {
					let yOffset = 0;

					if (lastSelectedConnection) {
						const sourceNodeType = this.nodeTypesStore.getNodeType(
							lastSelectedNode.type,
							lastSelectedNode.typeVersion,
						);
						const offsets = [
							[-100, 100],
							[-140, 0, 140],
							[-240, -100, 100, 240],
						];
						if (sourceNodeType && sourceNodeType.outputs.length > 1) {
							const offset = offsets[sourceNodeType.outputs.length - 2];
							const sourceOutputIndex = lastSelectedConnection.__meta
								? lastSelectedConnection.__meta.sourceOutputIndex
								: 0;
							yOffset = offset[sourceOutputIndex];
						}
					}

					// If a node is active then add the new node directly after the current one
					newNodeData.position = NodeViewUtils.getNewNodePosition(
						this.nodes,
						[
							lastSelectedNode.position[0] + NodeViewUtils.PUSH_NODES_OFFSET,
							lastSelectedNode.position[1] + yOffset,
						],
						[100, 0],
					);
				}
			} else {
				// If added node is a trigger and it's the first one added to the canvas
				// we place it at canvasAddButtonPosition to replace the canvas add button
				const position =
					this.nodeTypesStore.isTriggerNode(nodeTypeName) && !this.containsTrigger
						? this.canvasStore.canvasAddButtonPosition
						: // If no node is active find a free spot
						  (this.lastClickPosition as XYPosition);

				newNodeData.position = NodeViewUtils.getNewNodePosition(this.nodes, position);
			}

			const localizedName = this.localizeNodeName(newNodeData.name, newNodeData.type);

			newNodeData.name = this.uniqueNodeName(localizedName);

			if (nodeTypeData.webhooks && nodeTypeData.webhooks.length) {
				newNodeData.webhookId = uuid();
			}

			await this.addNodes([newNodeData], undefined, trackHistory);
			this.workflowsStore.setNodePristine(newNodeData.name, true);

			this.uiStore.stateIsDirty = true;

			if (nodeTypeName === STICKY_NODE_TYPE) {
				this.$telemetry.trackNodesPanel('nodeView.addSticky', {
					workflow_id: this.workflowsStore.workflowId,
				});
			} else {
				void this.$externalHooks().run('nodeView.addNodeButton', { nodeTypeName });
				useSegment().trackAddedTrigger(nodeTypeName);
				const trackProperties: ITelemetryTrackProperties = {
					node_type: nodeTypeName,
					is_auto_add: isAutoAdd,
					workflow_id: this.workflowsStore.workflowId,
					drag_and_drop: options.dragAndDrop,
				};

				if (lastSelectedNode) {
					trackProperties.input_node_type = lastSelectedNode.type;
				}

				this.$telemetry.trackNodesPanel('nodeView.addNodeButton', trackProperties);
			}

			// Automatically deselect all nodes and select the current one and also active
			// current node. But only if it's added manually by the user (not by undo/redo mechanism)
			if (trackHistory) {
				this.deselectAllNodes();
				setTimeout(() => {
					this.nodeSelectedByName(
						newNodeData.name,
						showDetail && nodeTypeName !== STICKY_NODE_TYPE,
					);
				});
			}

			return newNodeData;
		},
		getConnection(
			sourceNodeName: string,
			sourceNodeOutputIndex: number,
			targetNodeName: string,
			targetNodeOuputIndex: number,
		): IConnection | undefined {
			const nodeConnections = (
				this.workflowsStore.outgoingConnectionsByNodeName(sourceNodeName) as INodeConnections
			).main;
			if (nodeConnections) {
				const connections: IConnection[] | null = nodeConnections[sourceNodeOutputIndex];

				if (connections) {
					return connections.find(
						(connection: IConnection) =>
							connection.node === targetNodeName && connection.index === targetNodeOuputIndex,
					);
				}
			}

			return undefined;
		},
		connectTwoNodes(
			sourceNodeName: string,
			sourceNodeOutputIndex: number,
			targetNodeName: string,
			targetNodeOuputIndex: number,
		) {
			this.uiStore.stateIsDirty = true;

			if (
				this.getConnection(
					sourceNodeName,
					sourceNodeOutputIndex,
					targetNodeName,
					targetNodeOuputIndex,
				)
			) {
				return;
			}

			const connectionData = [
				{
					node: sourceNodeName,
					type: 'main',
					index: sourceNodeOutputIndex,
				},
				{
					node: targetNodeName,
					type: 'main',
					index: targetNodeOuputIndex,
				},
			] as [IConnection, IConnection];

			this.__addConnection(connectionData);
		},
		async addNode(
			nodeTypeName: string,
			options: AddNodeOptions = {},
			showDetail = true,
			trackHistory = false,
			isAutoAdd = false,
		) {
			if (!this.editAllowedCheck()) {
				return;
			}

			const lastSelectedConnection = this.canvasStore.lastSelectedConnection;
			const lastSelectedNode = this.lastSelectedNode;
			const lastSelectedNodeOutputIndex = this.uiStore.lastSelectedNodeOutputIndex;

			this.historyStore.startRecordingUndo();

			const newNodeData = await this.injectNode(
				nodeTypeName,
				options,
				showDetail,
				trackHistory,
				isAutoAdd,
			);
			if (!newNodeData) {
				return;
			}

			const outputIndex = lastSelectedNodeOutputIndex || 0;

			// If a node is last selected then connect between the active and its child ones
			if (lastSelectedNode) {
				await Vue.nextTick();

				if (lastSelectedConnection && lastSelectedConnection.__meta) {
					this.__deleteJSPlumbConnection(lastSelectedConnection, trackHistory);

					const targetNodeName = lastSelectedConnection.__meta.targetNodeName;
					const targetOutputIndex = lastSelectedConnection.__meta.targetOutputIndex;
					this.connectTwoNodes(newNodeData.name, 0, targetNodeName, targetOutputIndex);
				}

				// Connect active node to the newly created one
				this.connectTwoNodes(lastSelectedNode.name, outputIndex, newNodeData.name, 0);
			}
			this.historyStore.stopRecordingUndo();
		},
		insertNodeAfterSelected(info: {
			sourceId: string;
			index: number;
			eventSource: NodeCreatorOpenSource;
			connection?: Connection;
		}) {
			// Get the node and set it as active that new nodes
			// which get created get automatically connected
			// to it.
			const sourceNode = this.workflowsStore.getNodeById(info.sourceId);
			if (!sourceNode) {
				return;
			}

			this.uiStore.lastSelectedNode = sourceNode.name;
			this.uiStore.lastSelectedNodeOutputIndex = info.index;
			this.canvasStore.newNodeInsertPosition = null;

			if (info.connection) {
				this.canvasStore.lastSelectedConnection = info.connection;
			}

			this.onToggleNodeCreator({
				source: info.eventSource,
				createNodeActive: true,
			});
		},
		onEventConnectionAbort(connection: Connection) {
			try {
				if (this.dropPrevented) {
					this.dropPrevented = false;
					return;
				}

				if (this.pullConnActiveNodeName) {
					const sourceNode = this.workflowsStore.getNodeById(connection.parameters.nodeId);
					if (sourceNode) {
						const sourceNodeName = sourceNode.name;
						const outputIndex = connection.parameters.index;

						this.connectTwoNodes(sourceNodeName, outputIndex, this.pullConnActiveNodeName, 0);
						this.pullConnActiveNodeName = null;
						this.dropPrevented = true;
					}
					return;
				}

				this.insertNodeAfterSelected({
					sourceId: connection.parameters.nodeId,
					index: connection.parameters.index,
					eventSource: NODE_CREATOR_OPEN_SOURCES.NODE_CONNECTION_DROP,
				});
			} catch (e) {
				console.error(e); // eslint-disable-line no-console
			}
		},
		onInterceptBeforeDrop(info: BeforeDropParams) {
			try {
				const sourceInfo = info.connection.endpoints[0].parameters;
				const targetInfo = info.dropEndpoint.parameters;

				const sourceNodeName = this.workflowsStore.getNodeById(sourceInfo.nodeId)?.name || '';
				const targetNodeName = this.workflowsStore.getNodeById(targetInfo.nodeId)?.name || '';

				// check for duplicates
				if (
					this.getConnection(sourceNodeName, sourceInfo.index, targetNodeName, targetInfo.index)
				) {
					this.dropPrevented = true;
					this.pullConnActiveNodeName = null;
					return false;
				}

				return true;
			} catch (e) {
				console.error(e); // eslint-disable-line no-console
				return true;
			}
		},
		onEventConnection(info: ConnectionEstablishedParams) {
			try {
				const sourceInfo = info.sourceEndpoint.parameters;
				const targetInfo = info.targetEndpoint.parameters;

				const sourceNodeName = this.workflowsStore.getNodeById(sourceInfo.nodeId)?.name;
				const targetNodeName = this.workflowsStore.getNodeById(targetInfo.nodeId)?.name;

				if (sourceNodeName && targetNodeName) {
					info.connection.__meta = {
						sourceNodeName,
						sourceOutputIndex: sourceInfo.index,
						targetNodeName,
						targetOutputIndex: targetInfo.index,
					};
				}

				NodeViewUtils.resetConnection(info.connection);
				NodeViewUtils.moveBackInputLabelPosition(info.targetEndpoint);

				const connectionData: [IConnection, IConnection] = [
					{
						node: sourceNodeName,
						type: sourceInfo.type,
						index: sourceInfo.index,
					},
					{
						node: targetNodeName,
						type: targetInfo.type,
						index: targetInfo.index,
					},
				];

				this.dropPrevented = true;
				this.workflowsStore.addConnection({ connection: connectionData });
				this.uiStore.stateIsDirty = true;
				if (!this.suspendRecordingDetachedConnections) {
					this.historyStore.pushCommandToUndo(new AddConnectionCommand(connectionData));
				}
				if (!this.isReadOnly) {
					NodeViewUtils.addConnectionActionsOverlay(
						info.connection,
						() => {
							this.activeConnection = null;
							this.__deleteJSPlumbConnection(info.connection);
						},
						() => {
							this.insertNodeAfterSelected({
								sourceId: info.sourceEndpoint.parameters.nodeId,
								index: sourceInfo.index,
								connection: info.connection,
								eventSource: NODE_CREATOR_OPEN_SOURCES.NODE_CONNECTION_ACTION,
							});
						},
					);
					setTimeout(() => {
						NodeViewUtils.addConnectionTestData(
							info.source,
							info.target,
							'canvas' in info.connection.connector
								? (info.connection.connector.canvas as HTMLElement)
								: undefined,
						);
					}, 0);
				}
			} catch (e) {
				console.error(e); // eslint-disable-line no-console
			}
		},
		onDragMove() {
			this.instance?.connections.forEach((connection) => {
				NodeViewUtils.showOrHideItemsLabel(connection);
				NodeViewUtils.showOrHideMidpointArrow(connection);

				Object.values(connection.overlays).forEach((overlay) => {
					if (!overlay.canvas) return;
					this.instance?.repaint(overlay.canvas);
				});
			});
		},
		onConnectionMouseOver(connection: Connection) {
			try {
				if (this.exitTimer !== undefined) {
					clearTimeout(this.exitTimer);
					this.exitTimer = undefined;
				}

				if (
					this.isReadOnly ||
					this.readOnlyEnv ||
					this.enterTimer ||
					!connection ||
					connection === this.activeConnection
				)
					return;

				if (this.activeConnection) NodeViewUtils.hideConnectionActions(this.activeConnection);

				this.enterTimer = setTimeout(() => {
					this.enterTimer = undefined;
					if (connection) {
						NodeViewUtils.showConnectionActions(connection);
						this.activeConnection = connection;
					}
				}, 150);
			} catch (e) {
				console.error(e); // eslint-disable-line no-console
			}
		},
		onConnectionMouseOut(connection: Connection) {
			try {
				if (this.exitTimer) return;

				if (this.enterTimer) {
					clearTimeout(this.enterTimer);
					this.enterTimer = undefined;
				}

				if (
					this.isReadOnly ||
					this.readOnlyEnv ||
					!connection ||
					this.activeConnection?.id !== connection.id
				)
					return;

				this.exitTimer = setTimeout(() => {
					this.exitTimer = undefined;

					if (connection && this.activeConnection === connection) {
						NodeViewUtils.hideConnectionActions(this.activeConnection);
						this.activeConnection = null;
					}
				}, 500);
			} catch (e) {
				console.error(e); // eslint-disable-line no-console
			}
		},
		onConnectionMoved(info: ConnectionMovedParams) {
			try {
				// When a connection gets moved from one node to another it for some reason
				// calls the "connection" event but not the "connectionDetached" one. So we listen
				// additionally to the "connectionMoved" event and then only delete the existing connection.

				NodeViewUtils.resetInputLabelPosition(info.connection);

				const sourceInfo = info.connection.parameters;
				const targetInfo = info.originalEndpoint.parameters;

				const connectionInfo = [
					{
						node: this.workflowsStore.getNodeById(sourceInfo.nodeId)?.name || '',
						type: sourceInfo.type,
						index: sourceInfo.index,
					},
					{
						node: this.workflowsStore.getNodeById(targetInfo.nodeId)?.name || '',
						type: targetInfo.type,
						index: targetInfo.index,
					},
				] as [IConnection, IConnection];

				this.__removeConnection(connectionInfo, false);
			} catch (e) {
				console.error(e); // eslint-disable-line no-console
			}
		},
		onEndpointMouseOver(endpoint: Endpoint, mouse) {
			// This event seems bugged. It gets called constantly even when the mouse is not over the endpoint
			// if the endpoint has a connection attached to it. So we need to check if the mouse is actually over
			// the endpoint.
			if (!endpoint.isTarget || mouse.target !== endpoint.endpoint.canvas) return;
			this.instance.setHover(endpoint, true);
		},
		onEndpointMouseOut(endpoint: Endpoint) {
			if (!endpoint.isTarget) return;
			this.instance.setHover(endpoint, false);
		},
		async onConnectionDetached(info: ConnectionDetachedParams) {
			try {
				const connectionInfo: [IConnection, IConnection] | null = getConnectionInfo(info);
				NodeViewUtils.resetInputLabelPosition(info.targetEndpoint);
				info.connection.removeOverlays();
				this.__removeConnectionByConnectionInfo(info, false, false);

				if (this.pullConnActiveNodeName) {
					// establish new connection when dragging connection from one node to another
					this.historyStore.startRecordingUndo();
					const sourceNode = this.workflowsStore.getNodeById(info.connection.parameters.nodeId);
					const sourceNodeName = sourceNode.name;
					const outputIndex = info.connection.parameters.index;

					if (connectionInfo) {
						this.historyStore.pushCommandToUndo(new RemoveConnectionCommand(connectionInfo));
					}
					this.connectTwoNodes(sourceNodeName, outputIndex, this.pullConnActiveNodeName, 0);
					this.pullConnActiveNodeName = null;
					await this.$nextTick();
					this.historyStore.stopRecordingUndo();
				} else if (
					!this.historyStore.bulkInProgress &&
					!this.suspendRecordingDetachedConnections &&
					connectionInfo
				) {
					// Ff connection being detached by user, save this in history
					// but skip if it's detached as a side effect of bulk undo/redo or node rename process
					const removeCommand = new RemoveConnectionCommand(connectionInfo, this);
					this.historyStore.pushCommandToUndo(removeCommand);
				}
			} catch (e) {
				console.error(e); // eslint-disable-line no-console
			}
		},
		onConnectionDrag(connection: Connection) {
			// The overlays are visible by default so we need to hide the midpoint arrow
			// manually
			connection.overlays['midpoint-arrow']?.setVisible(false);
			try {
				this.pullConnActiveNodeName = null;
				this.pullConnActive = true;
				this.canvasStore.newNodeInsertPosition = null;
				NodeViewUtils.resetConnection(connection);

				const nodes = [...document.querySelectorAll('.node-wrapper')];

				const onMouseMove = (e: MouseEvent | TouchEvent) => {
					if (!connection) {
						return;
					}

					const element = document.querySelector('.jtk-endpoint.jtk-drag-hover');
					if (element) {
						const endpoint = element.jtk.endpoint;
						NodeViewUtils.showDropConnectionState(connection, endpoint);
						return;
					}

					const inputMargin = 24;
					const intersecting = nodes.find((element: Element) => {
						const { top, left, right, bottom } = element.getBoundingClientRect();
						const [x, y] = NodeViewUtils.getMousePosition(e);
						if (top <= y && bottom >= y && left - inputMargin <= x && right >= x) {
							const nodeName = (element as HTMLElement).dataset['name'] as string;
							const node = this.workflowsStore.getNodeByName(nodeName) as INodeUi | null;
							if (node) {
								const nodeType = this.nodeTypesStore.getNodeType(node.type, node.typeVersion);
								if (nodeType && nodeType.inputs && nodeType.inputs.length === 1) {
									this.pullConnActiveNodeName = node.name;
									const endpointUUID = this.getInputEndpointUUID(nodeName, 0);
									if (endpointUUID) {
										const endpoint = this.instance?.getEndpoint(endpointUUID);

										NodeViewUtils.showDropConnectionState(connection, endpoint);

										return true;
									}
								}
							}
						}

						return false;
					});

					if (!intersecting) {
						NodeViewUtils.showPullConnectionState(connection);
						this.pullConnActiveNodeName = null;
					}
				};

				const onMouseUp = (e: MouseEvent | TouchEvent) => {
					this.pullConnActive = false;
					this.canvasStore.newNodeInsertPosition = this.getMousePositionWithinNodeView(e);
					NodeViewUtils.resetConnectionAfterPull(connection);
					window.removeEventListener('mousemove', onMouseMove);
					window.removeEventListener('mouseup', onMouseUp);
				};

				window.addEventListener('mousemove', onMouseMove);
				window.addEventListener('touchmove', onMouseMove);
				window.addEventListener('mouseup', onMouseUp);
				window.addEventListener('touchend', onMouseMove);
			} catch (e) {
				console.error(e); // eslint-disable-line no-console
			}
		},
		onConnectionDragAbortDetached(connection: Connection) {
			Object.values(this.instance?.endpointsByElement)
				.flatMap((endpoints) => Object.values(endpoints))
				.filter((endpoint) => endpoint.endpoint.type === 'N8nPlus')
				.forEach((endpoint) => setTimeout(() => endpoint.instance.revalidate(endpoint.element), 0));
		},
		onPlusEndpointClick(endpoint: Endpoint) {
			if (endpoint && endpoint.__meta) {
				this.insertNodeAfterSelected({
					sourceId: endpoint.__meta.nodeId,
					index: endpoint.__meta.index,
					eventSource: NODE_CREATOR_OPEN_SOURCES.PLUS_ENDPOINT,
				});
			}
		},
		bindCanvasEvents() {
			this.instance.bind(EVENT_CONNECTION_ABORT, this.onEventConnectionAbort);

			this.instance.bind(INTERCEPT_BEFORE_DROP, this.onInterceptBeforeDrop);

			this.instance.bind(EVENT_CONNECTION, this.onEventConnection);

			this.instance.bind(EVENT_DRAG_MOVE, this.onDragMove);
			this.instance.bind(EVENT_CONNECTION_MOUSEOVER, this.onConnectionMouseOver);
			this.instance.bind(EVENT_CONNECTION_MOUSEOUT, this.onConnectionMouseOut);

			this.instance.bind(EVENT_CONNECTION_MOVED, this.onConnectionMoved);
			this.instance.bind(EVENT_ENDPOINT_MOUSEOVER, this.onEndpointMouseOver);
			this.instance.bind(EVENT_ENDPOINT_MOUSEOUT, this.onEndpointMouseOut);
			this.instance.bind(EVENT_CONNECTION_DETACHED, this.onConnectionDetached);
			this.instance.bind(EVENT_CONNECTION_DRAG, this.onConnectionDrag);
			this.instance.bind(
				[EVENT_CONNECTION_DRAG, EVENT_CONNECTION_ABORT, EVENT_CONNECTION_DETACHED],
				this.onConnectionDragAbortDetached,
			);
			this.instance.bind(EVENT_PLUS_ENDPOINT_CLICK, this.onPlusEndpointClick);
		},
		unbindCanvasEvents() {
			this.instance.unbind(EVENT_CONNECTION_ABORT, this.onEventConnectionAbort);

			this.instance.unbind(INTERCEPT_BEFORE_DROP, this.onInterceptBeforeDrop);

			this.instance.unbind(EVENT_CONNECTION, this.onEventConnection);

			this.instance.unbind(EVENT_DRAG_MOVE, this.onDragMove);
			this.instance.unbind(EVENT_CONNECTION_MOUSEOVER, this.onConnectionMouseOver);
			this.instance.unbind(EVENT_CONNECTION_MOUSEOUT, this.onConnectionMouseOut);

			this.instance.unbind(EVENT_CONNECTION_MOVED, this.onConnectionMoved);
			this.instance.unbind(EVENT_ENDPOINT_MOUSEOVER, this.onEndpointMouseOver);
			this.instance.unbind(EVENT_ENDPOINT_MOUSEOUT, this.onEndpointMouseOut);
			this.instance.unbind(EVENT_CONNECTION_DETACHED, this.onConnectionDetached);
			this.instance.unbind(EVENT_CONNECTION_DRAG, this.onConnectionDrag);

			this.instance.unbind(EVENT_CONNECTION_DRAG, this.onConnectionDragAbortDetached);
			this.instance.unbind(EVENT_CONNECTION_ABORT, this.onConnectionDragAbortDetached);
			this.instance.unbind(EVENT_CONNECTION_DETACHED, this.onConnectionDragAbortDetached);
			this.instance.unbind(EVENT_PLUS_ENDPOINT_CLICK, this.onPlusEndpointClick);

			// Get all the endpoints and unbind the events
			const elements = this.instance.getManagedElements();
			for (const element of Object.values(elements)) {
				const endpoints = element.endpoints;
				for (const endpoint of endpoints || []) {
					const endpointInstance = endpoint?.endpoint;
					if (endpointInstance && endpointInstance.type === N8nPlusEndpointType) {
						(endpointInstance as N8nPlusEndpoint).unbindEvents();
					}
				}
			}
		},
		onBeforeUnload(e) {
			if (this.isDemo || window.preventNodeViewBeforeUnload) {
				return;
			} else if (this.uiStore.stateIsDirty) {
				const confirmationMessage = this.$locale.baseText(
					'nodeView.itLooksLikeYouHaveBeenEditingSomething',
				);
				(e || window.event).returnValue = confirmationMessage; //Gecko + IE
				return confirmationMessage; //Gecko + Webkit, Safari, Chrome etc.
			} else {
				this.startLoading(this.$locale.baseText('nodeView.redirecting'));
				return;
			}
		},
		async newWorkflow(): Promise<void> {
			this.startLoading();
			this.resetWorkspace();
			this.workflowData = await this.workflowsStore.getNewWorkflowData();
			this.workflowsStore.currentWorkflowExecutions = [];
			this.workflowsStore.activeWorkflowExecution = null;

			this.uiStore.stateIsDirty = false;
			this.canvasStore.setZoomLevel(1, [0, 0]);
			await this.tryToAddWelcomeSticky();
			this.uiStore.nodeViewInitialized = true;
			this.historyStore.reset();
			this.workflowsStore.activeWorkflowExecution = null;
			this.stopLoading();
		},
		async tryToAddWelcomeSticky(): Promise<void> {
			const newWorkflow = this.workflowData;
			this.canvasStore.zoomToFit();
		},
		async initView(): Promise<void> {
			if (this.$route.params.action === 'workflowSave') {
				// In case the workflow got saved we do not have to run init
				// as only the route changed but all the needed data is already loaded
				this.uiStore.stateIsDirty = false;
				return;
			}
			if (this.blankRedirect) {
				this.blankRedirect = false;
			} else if (this.$route.name === VIEWS.TEMPLATE_IMPORT) {
				const templateId = this.$route.params.id;
				await this.openWorkflowTemplate(templateId);
			} else {
				const result = this.uiStore.stateIsDirty;
				if (result) {
					const confirmModal = await this.confirm(
						this.$locale.baseText('generic.unsavedWork.confirmMessage.message'),
						{
							title: this.$locale.baseText('generic.unsavedWork.confirmMessage.headline'),
							type: 'warning',
							confirmButtonText: this.$locale.baseText(
								'generic.unsavedWork.confirmMessage.confirmButtonText',
							),
							cancelButtonText: this.$locale.baseText(
								'generic.unsavedWork.confirmMessage.cancelButtonText',
							),
							showClose: true,
						},
					);
					if (confirmModal === MODAL_CONFIRM) {
						const saved = await this.saveCurrentWorkflow();
						if (saved) await this.settingsStore.fetchPromptsData();
					} else if (confirmModal === MODAL_CLOSE) {
						return;
					}
				}
				// Load a workflow
				let workflowId = null as string | null;
				if (this.$route.params.name) {
					workflowId = this.$route.params.name;
				}
				if (workflowId !== null) {
					let workflow: IWorkflowDb | undefined = undefined;
					try {
						workflow = await this.workflowsStore.fetchWorkflow(workflowId);
					} catch (error) {
						this.showError(error, this.$locale.baseText('openWorkflow.workflowNotFoundError'));

						void this.$router.push({
							name: VIEWS.NEW_WORKFLOW,
						});
					}

					if (workflow) {
						this.titleSet(workflow.name, 'IDLE');
						// Open existing workflow
						await this.openWorkflow(workflow);
					}
				} else if (this.$route.meta?.nodeView === true) {
					// Create new workflow
					await this.newWorkflow();
				}
			}
			this.historyStore.reset();
			this.uiStore.nodeViewInitialized = true;
			document.addEventListener('keydown', this.keyDown);
			document.addEventListener('keyup', this.keyUp);

			window.addEventListener('beforeunload', this.onBeforeUnload);
		},
		getOutputEndpointUUID(nodeName: string, index: number): string | null {
			const node = this.workflowsStore.getNodeByName(nodeName);
			if (!node) {
				return null;
			}

			return NodeViewUtils.getOutputEndpointUUID(node.id, index);
		},
		getInputEndpointUUID(nodeName: string, index: number) {
			const node = this.workflowsStore.getNodeByName(nodeName);
			if (!node) {
				return null;
			}

			return NodeViewUtils.getInputEndpointUUID(node.id, index);
		},
		__addConnection(connection: [IConnection, IConnection]) {
			const outputUuid = this.getOutputEndpointUUID(connection[0].node, connection[0].index);
			const inputUuid = this.getInputEndpointUUID(connection[1].node, connection[1].index);
			if (!outputUuid || !inputUuid) {
				return;
			}

			const uuid: [string, string] = [outputUuid, inputUuid];
			// Create connections in DOM
			this.instance?.connect({
				uuids: uuid,
				detachable: !this.isReadOnly,
			});

			setTimeout(() => {
				this.addPinDataConnections(this.workflowsStore.pinData);
			});
		},
		__removeConnection(connection: [IConnection, IConnection], removeVisualConnection = false) {
			if (removeVisualConnection) {
				const sourceNode = this.workflowsStore.getNodeByName(connection[0].node);
				const targetNode = this.workflowsStore.getNodeByName(connection[1].node);

				if (!sourceNode || !targetNode) {
					return;
				}
				const connections = this.instance?.getConnections({
					source: sourceNode.id,
					target: targetNode.id,
				});

				connections.forEach((connectionInstance: Connection) => {
					if (connectionInstance.__meta) {
						// Only delete connections from specific indexes (if it can be determined by meta)
						if (
							connectionInstance.__meta.sourceOutputIndex === connection[0].index &&
							connectionInstance.__meta.targetOutputIndex === connection[1].index
						) {
							this.__deleteJSPlumbConnection(connectionInstance);
						}
					} else {
						this.__deleteJSPlumbConnection(connectionInstance);
					}
				});
			}

			this.workflowsStore.removeConnection({ connection });
		},
		__deleteJSPlumbConnection(connection: Connection, trackHistory = false) {
			// Make sure to remove the overlay else after the second move
			// it visibly stays behind free floating without a connection.
			connection.removeOverlays();

			this.pullConnActiveNodeName = null; // prevent new connections when connectionDetached is triggered
			this.instance?.deleteConnection(connection); // on delete, triggers connectionDetached event which applies mutation to store
			if (trackHistory && connection.__meta) {
				const connectionData: [IConnection, IConnection] = [
					{
						index: connection.__meta?.sourceOutputIndex,
						node: connection.__meta.sourceNodeName,
						type: 'main',
					},
					{
						index: connection.__meta?.targetOutputIndex,
						node: connection.__meta.targetNodeName,
						type: 'main',
					},
				];
				const removeCommand = new RemoveConnectionCommand(connectionData, this);
				this.historyStore.pushCommandToUndo(removeCommand);
			}
		},
		__removeConnectionByConnectionInfo(info, removeVisualConnection = false, trackHistory = false) {
			const connectionInfo: [IConnection, IConnection] | null = getConnectionInfo(info);

			if (connectionInfo) {
				if (removeVisualConnection) {
					this.__deleteJSPlumbConnection(info.connection, trackHistory);
				} else if (trackHistory) {
					this.historyStore.pushCommandToUndo(new RemoveConnectionCommand(connectionInfo));
				}
				this.workflowsStore.removeConnection({ connection: connectionInfo });
			}
		},
		async duplicateNode(nodeName: string) {
			if (!this.editAllowedCheck()) {
				return;
			}
			const node = this.workflowsStore.getNodeByName(nodeName);

			if (node) {
				const nodeTypeData = this.nodeTypesStore.getNodeType(node.type, node.typeVersion);

				if (
					nodeTypeData &&
					nodeTypeData.maxNodes !== undefined &&
					this.getNodeTypeCount(node.type) >= nodeTypeData.maxNodes
				) {
					this.showMaxNodeTypeError(nodeTypeData);
					return;
				}

				// Deep copy the data so that data on lower levels of the node-properties do
				// not share objects
				const newNodeData = deepCopy(this.getNodeDataToSave(node));
				newNodeData.id = uuid();

				const localizedName = this.localizeNodeName(newNodeData.name, newNodeData.type);

				newNodeData.name = this.uniqueNodeName(localizedName);

				newNodeData.position = NodeViewUtils.getNewNodePosition(
					this.nodes,
					[node.position[0], node.position[1] + 140],
					[0, 140],
				);

				if (newNodeData.webhookId) {
					// Make sure that the node gets a new unique webhook-ID
					newNodeData.webhookId = uuid();
				}

				if (
					newNodeData.credentials &&
					this.settingsStore.isEnterpriseFeatureEnabled(EnterpriseEditionFeature.Sharing)
				) {
					const usedCredentials = this.workflowsStore.usedCredentials;
					newNodeData.credentials = Object.fromEntries(
						Object.entries(newNodeData.credentials).filter(([_, credential]) => {
							return (
								credential.id &&
								(!usedCredentials[credential.id] ||
									usedCredentials[credential.id]?.currentUserHasAccess)
							);
						}),
					);
				}

				await this.addNodes([newNodeData], [], true);

				const pinData = this.workflowsStore.pinDataByNodeName(nodeName);
				if (pinData) {
					this.workflowsStore.pinData({
						node: newNodeData,
						data: pinData,
					});
				}

				this.uiStore.stateIsDirty = true;

				// Automatically deselect all nodes and select the current one and also active
				// current node
				this.deselectAllNodes();
				setTimeout(() => {
					this.nodeSelectedByName(newNodeData.name, false);
				});

				this.$telemetry.track('User duplicated node', {
					node_type: node.type,
					workflow_id: this.workflowsStore.workflowId,
				});
			}
		},
		getJSPlumbConnection(
			sourceNodeName: string,
			sourceOutputIndex: number,
			targetNodeName: string,
			targetInputIndex: number,
		): Connection | undefined {
			const sourceNode = this.workflowsStore.getNodeByName(sourceNodeName);
			const targetNode = this.workflowsStore.getNodeByName(targetNodeName);
			if (!sourceNode || !targetNode) {
				return;
			}

			const sourceId = sourceNode.id;
			const targetId = targetNode.id;

			const sourceEndpoint = NodeViewUtils.getOutputEndpointUUID(sourceId, sourceOutputIndex);
			const targetEndpoint = NodeViewUtils.getInputEndpointUUID(targetId, targetInputIndex);

			// @ts-ignore
			const connections = this.instance?.getConnections({
				source: sourceId,
				target: targetId,
			}) as Connection[];

			return connections.find((connection: Connection) => {
				const uuids = connection.getUuids();
				return uuids[0] === sourceEndpoint && uuids[1] === targetEndpoint;
			});
		},
		getJSPlumbEndpoints(nodeName: string): Endpoint[] {
			const node = this.workflowsStore.getNodeByName(nodeName);
			const nodeEl = this.instance.getManagedElement(node?.id);

			const endpoints = this.instance?.getEndpoints(nodeEl);
			return endpoints;
		},
		getPlusEndpoint(nodeName: string, outputIndex: number): Endpoint | undefined {
			const endpoints = this.getJSPlumbEndpoints(nodeName);
			return endpoints.find(
				(endpoint: Endpoint) =>
					// @ts-ignore
					endpoint.endpoint.type === 'N8nPlus' && endpoint?.__meta?.index === outputIndex,
			);
		},
		getIncomingOutgoingConnections(nodeName: string): {
			incoming: Connection[];
			outgoing: Connection[];
		} {
			const node = this.workflowsStore.getNodeByName(nodeName);

			if (node) {
				// @ts-ignore
				const outgoing = this.instance?.getConnections({
					source: node.id,
				});

				// @ts-ignore
				const incoming = this.instance?.getConnections({
					target: node.id,
				}) as Connection[];

				return {
					incoming,
					outgoing,
				};
			}
			return { incoming: [], outgoing: [] };
		},
		onNodeMoved(node: INodeUi) {
			const { incoming, outgoing } = this.getIncomingOutgoingConnections(node.name);

			[...incoming, ...outgoing].forEach((connection: Connection) => {
				NodeViewUtils.showOrHideMidpointArrow(connection);
				NodeViewUtils.showOrHideItemsLabel(connection);
			});
		},
		onNodeRun({
			name,
			data,
			waiting,
		}: {
			name: string;
			data: ITaskData[] | null;
			waiting: boolean;
		}) {
			const pinData = this.workflowsStore.getPinData;

			if (pinData && pinData[name]) return;

			const sourceNodeName = name;
			const sourceNode = this.workflowsStore.getNodeByName(sourceNodeName);
			const sourceId = sourceNode !== null ? sourceNode.id : '';

			if (data === null || data.length === 0 || waiting) {
				const outgoing = this.instance?.getConnections({
					source: sourceId,
				}) as Connection[];

				outgoing.forEach((connection: Connection) => {
					NodeViewUtils.resetConnection(connection);
				});
				const endpoints = this.getJSPlumbEndpoints(sourceNodeName);
				endpoints.forEach((endpoint: Endpoint) => {
					if (endpoint.endpoint.type === 'N8nPlus') {
						(endpoint.endpoint as N8nPlusEndpoint).clearSuccessOutput();
					}
				});

				return;
			}

			const nodeConnections =
				this.workflowsStore.outgoingConnectionsByNodeName(sourceNodeName).main;
			const outputMap = NodeViewUtils.getOutputSummary(data, nodeConnections || []);

			Object.keys(outputMap).forEach((sourceOutputIndex: string) => {
				Object.keys(outputMap[sourceOutputIndex]).forEach((targetNodeName: string) => {
					Object.keys(outputMap[sourceOutputIndex][targetNodeName]).forEach(
						(targetInputIndex: string) => {
							if (targetNodeName) {
								const connection = this.getJSPlumbConnection(
									sourceNodeName,
									parseInt(sourceOutputIndex, 10),
									targetNodeName,
									parseInt(targetInputIndex, 10),
								);

								if (connection) {
									const output = outputMap[sourceOutputIndex][targetNodeName][targetInputIndex];

									if (output.isArtificialRecoveredEventItem) {
										NodeViewUtils.recoveredConnection(connection);
									} else if ((!output || !output.total) && !output.isArtificialRecoveredEventItem) {
										NodeViewUtils.resetConnection(connection);
									} else {
										NodeViewUtils.addConnectionOutputSuccess(connection, output);
									}
								}
							}

							const endpoint = this.getPlusEndpoint(
								sourceNodeName,
								parseInt(sourceOutputIndex, 10),
							);
							if (endpoint && endpoint.endpoint) {
								const output = outputMap[sourceOutputIndex][NODE_OUTPUT_DEFAULT_KEY][0];

								if (output && output.total > 0) {
									(endpoint.endpoint as N8nPlusEndpoint).setSuccessOutput(
										NodeViewUtils.getRunItemsLabel(output),
									);
								} else {
									(endpoint.endpoint as N8nPlusEndpoint).clearSuccessOutput();
								}
							}
						},
					);
				});
			});
		},
		removeNode(nodeName: string, trackHistory = false, trackBulk = true) {
			if (!this.editAllowedCheck()) {
				return;
			}

			const node = this.workflowsStore.getNodeByName(nodeName);
			if (!node) {
				return;
			}

			if (trackHistory && trackBulk) {
				this.historyStore.startRecordingUndo();
			}

			// "requiredNodeTypes" are also defined in cli/commands/run.ts
			const requiredNodeTypes: string[] = [];

			if (requiredNodeTypes.includes(node.type)) {
				// The node is of the required type so check first
				// if any node of that type would be left when the
				// current one would get deleted.
				let deleteAllowed = false;
				for (const checkNode of this.nodes) {
					if (checkNode.name === node.name) {
						continue;
					}
					if (requiredNodeTypes.includes(checkNode.type)) {
						deleteAllowed = true;
						break;
					}
				}

				if (!deleteAllowed) {
					return;
				}
			}

			if (node.type === STICKY_NODE_TYPE) {
				this.$telemetry.track('User deleted workflow note', {
					workflow_id: this.workflowsStore.workflowId,
					is_welcome_note: node.name === QUICKSTART_NOTE_NAME,
				});
			} else {
				void this.$externalHooks().run('node.deleteNode', { node });
				this.$telemetry.track('User deleted node', {
					node_type: node.type,
					workflow_id: this.workflowsStore.workflowId,
				});
			}

			let waitForNewConnection = false;
			// connect nodes before/after deleted node
			const nodeType = this.nodeTypesStore.getNodeType(node.type, node.typeVersion);
			if (nodeType && nodeType.outputs.length === 1 && nodeType.inputs.length === 1) {
				const { incoming, outgoing } = this.getIncomingOutgoingConnections(node.name);
				if (incoming.length === 1 && outgoing.length === 1) {
					const conn1 = incoming[0];
					const conn2 = outgoing[0];
					if (conn1.__meta && conn2.__meta) {
						waitForNewConnection = true;
						const sourceNodeName = conn1.__meta.sourceNodeName;
						const sourceNodeOutputIndex = conn1.__meta.sourceOutputIndex;
						const targetNodeName = conn2.__meta.targetNodeName;
						const targetNodeOuputIndex = conn2.__meta.targetOutputIndex;

						setTimeout(() => {
							this.connectTwoNodes(
								sourceNodeName,
								sourceNodeOutputIndex,
								targetNodeName,
								targetNodeOuputIndex,
							);

							if (waitForNewConnection) {
								this.instance?.setSuspendDrawing(false, true);
								waitForNewConnection = false;
							}
						}, 100); // just to make it clear to users that this is a new connection
					}
				}
			}

			setTimeout(() => {
				// Suspend drawing
				this.instance?.setSuspendDrawing(true);
				(this.instance?.endpointsByElement[node.id] || [])
					.flat()
					.forEach((endpoint) => this.instance?.deleteEndpoint(endpoint));

				// Remove the connections in data
				this.workflowsStore.removeAllNodeConnection(node);
				this.workflowsStore.removeNode(node);
				this.workflowsStore.clearNodeExecutionData(node.name);

				if (!waitForNewConnection) {
					// Now it can draw again
					this.instance?.setSuspendDrawing(false, true);
				}

				// Remove node from selected index if found in it
				this.uiStore.removeNodeFromSelection(node);
				if (trackHistory) {
					this.historyStore.pushCommandToUndo(new RemoveNodeCommand(node));
				}
			}, 0); // allow other events to finish like drag stop
			if (trackHistory && trackBulk) {
				const recordingTimeout = waitForNewConnection ? 100 : 0;
				setTimeout(() => {
					this.historyStore.stopRecordingUndo();
				}, recordingTimeout);
			}
		},
		valueChanged(parameterData: IUpdateInformation) {
			if (parameterData.name === 'name' && parameterData.oldValue) {
				// The name changed so we have to take care that
				// the connections get changed.
				void this.renameNode(parameterData.oldValue as string, parameterData.value as string);
			}
		},
		async renameNodePrompt(currentName: string) {
			try {
				const promptResponsePromise = this.prompt(
					this.$locale.baseText('nodeView.prompt.newName') + ':',
					this.$locale.baseText('nodeView.prompt.renameNode') + `: ${currentName}`,
					{
						customClass: 'rename-prompt',
						confirmButtonText: this.$locale.baseText('nodeView.prompt.rename'),
						cancelButtonText: this.$locale.baseText('nodeView.prompt.cancel'),
						inputErrorMessage: this.$locale.baseText('nodeView.prompt.invalidName'),
						inputValue: currentName,
					},
				);

				// Wait till it had time to display
				await Vue.nextTick();

				// Get the input and select the text in it
				const nameInput = document.querySelector('.rename-prompt .el-input__inner') as
					| HTMLInputElement
					| undefined;
				if (nameInput) {
					nameInput.focus();
					nameInput.select();
				}

				const promptResponse = (await promptResponsePromise) as MessageBoxInputData;

				if (promptResponse?.action !== MODAL_CONFIRM) return;

				await this.renameNode(currentName, promptResponse.value, true);
			} catch (e) {}
		},
		async renameNode(currentName: string, newName: string, trackHistory = false) {
			if (currentName === newName) {
				return;
			}

			this.suspendRecordingDetachedConnections = true;
			if (trackHistory) {
				this.historyStore.startRecordingUndo();
			}

			const activeNodeName = this.activeNode && this.activeNode.name;
			const isActive = activeNodeName === currentName;
			if (isActive) {
				this.renamingActive = true;
			}

			newName = this.uniqueNodeName(newName);

			// Rename the node and update the connections
			const workflow = this.getCurrentWorkflow(true);
			workflow.renameNode(currentName, newName);

			if (trackHistory) {
				this.historyStore.pushCommandToUndo(new RenameNodeCommand(currentName, newName));
			}

			// Update also last selected node and execution data
			this.workflowsStore.renameNodeSelectedAndExecution({ old: currentName, new: newName });

			// Reset all nodes and connections to load the new ones
			this.deleteEveryEndpoint();

			this.workflowsStore.removeAllConnections({ setStateDirty: false });
			this.workflowsStore.removeAllNodes({ removePinData: false, setStateDirty: true });

			// Wait a tick that the old nodes had time to get removed
			await Vue.nextTick();

			// Add the new updated nodes
			await this.addNodes(Object.values(workflow.nodes), workflow.connectionsBySourceNode, false);

			// Make sure that the node is selected again
			this.deselectAllNodes();
			this.nodeSelectedByName(newName);

			if (isActive) {
				this.ndvStore.activeNodeName = newName;
				this.renamingActive = false;
			}

			if (trackHistory) {
				this.historyStore.stopRecordingUndo();
			}
			this.suspendRecordingDetachedConnections = false;
		},
		deleteEveryEndpoint() {
			// Check as it does not exist on first load
			if (this.instance) {
				this.instance?.reset();
				Object.values(this.instance?.endpointsByElement)
					.flatMap((endpoint) => endpoint)
					.forEach((endpoint) => endpoint.destroy());

				this.instance.deleteEveryConnection({ fireEvent: true });
			}
		},
		matchCredentials(node: INodeUi) {
			if (!node.credentials) {
				return;
			}
			Object.entries(node.credentials).forEach(
				([nodeCredentialType, nodeCredentials]: [string, INodeCredentialsDetails]) => {
					const credentialOptions = this.credentialsStore.getCredentialsByType(nodeCredentialType);

					// Check if workflows applies old credentials style
					if (typeof nodeCredentials === 'string') {
						nodeCredentials = {
							id: null,
							name: nodeCredentials,
						};
						this.credentialsUpdated = true;
					}

					if (nodeCredentials.id) {
						// Check whether the id is matching with a credential
						const credentialsId = nodeCredentials.id.toString(); // due to a fixed bug in the migration UpdateWorkflowCredentials (just sqlite) we have to cast to string and check later if it has been a number
						const credentialsForId = credentialOptions.find(
							(optionData: ICredentialsResponse) => optionData.id === credentialsId,
						);
						if (credentialsForId) {
							if (
								credentialsForId.name !== nodeCredentials.name ||
								typeof nodeCredentials.id === 'number'
							) {
								node.credentials![nodeCredentialType] = {
									id: credentialsForId.id,
									name: credentialsForId.name,
								};
								this.credentialsUpdated = true;
							}
							return;
						}
					}

					// No match for id found or old credentials type used
					node.credentials![nodeCredentialType] = nodeCredentials;

					// check if only one option with the name would exist
					const credentialsForName = credentialOptions.filter(
						(optionData: ICredentialsResponse) => optionData.name === nodeCredentials.name,
					);

					// only one option exists for the name, take it
					if (credentialsForName.length === 1) {
						node.credentials![nodeCredentialType].id = credentialsForName[0].id;
						this.credentialsUpdated = true;
					}
				},
			);
		},
		async addNodes(nodes: INodeUi[], connections?: IConnections, trackHistory = false) {
			if (!nodes || !nodes.length) {
				return;
			}

			// Before proceeding we must check if all nodes contain the `properties` attribute.
			// Nodes are loaded without this information so we must make sure that all nodes
			// being added have this information.
			await this.loadNodesProperties(
				nodes.map((node) => ({ name: node.type, version: node.typeVersion })),
			);

			// Add the node to the node-list
			let nodeType: INodeTypeDescription | null;
			let foundNodeIssues: INodeIssues | null;
			nodes.forEach((node) => {
				if (!node.id) {
					node.id = uuid();
				}

				nodeType = this.nodeTypesStore.getNodeType(node.type, node.typeVersion);

				// Make sure that some properties always exist
				if (!node.hasOwnProperty('disabled')) {
					node.disabled = false;
				}

				if (!node.hasOwnProperty('parameters')) {
					node.parameters = {};
				}

				// Load the defaul parameter values because only values which differ
				// from the defaults get saved
				if (nodeType !== null) {
					let nodeParameters = null;
					try {
						nodeParameters = NodeHelpers.getNodeParameters(
							nodeType.properties,
							node.parameters,
							true,
							false,
							node,
						);
					} catch (e) {
						console.error(
							this.$locale.baseText('nodeView.thereWasAProblemLoadingTheNodeParametersOfNode') +
								`: "${node.name}"`,
						); // eslint-disable-line no-console
						console.error(e); // eslint-disable-line no-console
					}
					node.parameters = nodeParameters !== null ? nodeParameters : {};

					// if it's a webhook and the path is empty set the UUID as the default path
					if (node.type === WEBHOOK_NODE_TYPE && node.parameters.path === '') {
						node.parameters.path = node.webhookId as string;
					}
				}

				// check and match credentials, apply new format if old is used
				this.matchCredentials(node);

				foundNodeIssues = this.getNodeIssues(nodeType, node);

				if (foundNodeIssues !== null) {
					node.issues = foundNodeIssues;
				}

				this.workflowsStore.addNode(node);
				if (trackHistory) {
					this.historyStore.pushCommandToUndo(new AddNodeCommand(node));
				}
			});

			// Wait for the node to be rendered
			await Vue.nextTick();

			// Suspend drawing
			this.instance?.setSuspendDrawing(true);

			// Load the connections
			if (connections !== undefined) {
				let connectionData;
				for (const sourceNode of Object.keys(connections)) {
					for (const type of Object.keys(connections[sourceNode])) {
						for (
							let sourceIndex = 0;
							sourceIndex < connections[sourceNode][type].length;
							sourceIndex++
						) {
							const outwardConnections = connections[sourceNode][type][sourceIndex];
							if (!outwardConnections) {
								continue;
							}
							outwardConnections.forEach((targetData) => {
								connectionData = [
									{
										node: sourceNode,
										type,
										index: sourceIndex,
									},
									{
										node: targetData.node,
										type: targetData.type,
										index: targetData.index,
									},
								] as [IConnection, IConnection];

								this.__addConnection(connectionData);
							});
						}
					}
				}
			}
			// Now it can draw again
			this.instance?.setSuspendDrawing(false, true);
		},
		async addNodesToWorkflow(data: IWorkflowDataUpdate): Promise<IWorkflowDataUpdate> {
			// Because nodes with the same name maybe already exist, it could
			// be needed that they have to be renamed. Also could it be possible
			// that nodes are not allowd to be created because they have a create
			// limit set. So we would then link the new nodes with the already existing ones.
			// In this object all that nodes get saved in the format:
			//   old-name -> new-name
			const nodeNameTable: {
				[key: string]: string;
			} = {};
			const newNodeNames: string[] = [];

			if (!data.nodes) {
				// No nodes to add
				throw new Error(this.$locale.baseText('nodeView.noNodesGivenToAdd'));
			}

			// Get how many of the nodes of the types which have
			// a max limit set already exist
			const nodeTypesCount = this.getNodeTypesMaxCount();

			let oldName: string;
			let newName: string;
			const createNodes: INode[] = [];

			await this.loadNodesProperties(
				data.nodes.map((node) => ({ name: node.type, version: node.typeVersion })),
			);

			data.nodes.forEach((node) => {
				if (nodeTypesCount[node.type] !== undefined) {
					if (nodeTypesCount[node.type].exist >= nodeTypesCount[node.type].max) {
						// Node is not allowed to be created so
						// do not add it to the create list but
						// add the name of the existing node
						// that this one gets linked up instead.
						nodeNameTable[node.name] = nodeTypesCount[node.type].nodeNames[0];
						return;
					} else {
						// Node can be created but increment the
						// counter in case multiple ones are
						// supposed to be created
						nodeTypesCount[node.type].exist += 1;
					}
				}

				oldName = node.name;

				const localized = this.localizeNodeName(node.name, node.type);

				newName = this.uniqueNodeName(localized, newNodeNames);

				newNodeNames.push(newName);
				nodeNameTable[oldName] = newName;

				createNodes.push(node);
			});

			// Get only the connections of the nodes that get created
			const newConnections: IConnections = {};
			const currentConnections = data.connections!;
			const createNodeNames = createNodes.map((node) => node.name);
			let sourceNode, type, sourceIndex, connectionIndex, connectionData;
			for (sourceNode of Object.keys(currentConnections)) {
				if (!createNodeNames.includes(sourceNode)) {
					// Node does not get created so skip output connections
					continue;
				}

				const connection: INodeConnections = {};

				for (type of Object.keys(currentConnections[sourceNode])) {
					connection[type] = [];
					for (
						sourceIndex = 0;
						sourceIndex < currentConnections[sourceNode][type].length;
						sourceIndex++
					) {
						const nodeSourceConnections = [];
						if (currentConnections[sourceNode][type][sourceIndex]) {
							for (
								connectionIndex = 0;
								connectionIndex < currentConnections[sourceNode][type][sourceIndex].length;
								connectionIndex++
							) {
								connectionData = currentConnections[sourceNode][type][sourceIndex][connectionIndex];
								if (!createNodeNames.includes(connectionData.node)) {
									// Node does not get created so skip input connection
									continue;
								}

								nodeSourceConnections.push(connectionData);
								// Add connection
							}
						}
						connection[type].push(nodeSourceConnections);
					}
				}

				newConnections[sourceNode] = connection;
			}

			// Create a workflow with the new nodes and connections that we can use
			// the rename method
			const tempWorkflow: Workflow = this.getWorkflow(createNodes, newConnections);

			// Rename all the nodes of which the name changed
			for (oldName in nodeNameTable) {
				if (oldName === nodeNameTable[oldName]) {
					// Name did not change so skip
					continue;
				}
				tempWorkflow.renameNode(oldName, nodeNameTable[oldName]);
			}

			// Add the nodes with the changed node names, expressions and connections
			this.historyStore.startRecordingUndo();
			await this.addNodes(
				Object.values(tempWorkflow.nodes),
				tempWorkflow.connectionsBySourceNode,
				true,
			);

			this.historyStore.stopRecordingUndo();

			this.uiStore.stateIsDirty = true;

			return {
				nodes: Object.values(tempWorkflow.nodes),
				connections: tempWorkflow.connectionsBySourceNode,
			};
		},
		async getSelectedNodesToSave(): Promise<IWorkflowData> {
			const data: IWorkflowData = {
				nodes: [],
				connections: {},
			};

			// Get data of all the selected noes
			let nodeData;
			const exportNodeNames: string[] = [];

			for (const node of this.uiStore.getSelectedNodes) {
				nodeData = this.getNodeDataToSave(node);
				exportNodeNames.push(node.name);

				data.nodes.push(nodeData);
			}

			// Get only connections of exported nodes and ignore all other ones
			let connectionToKeep,
				connections: INodeConnections,
				type: string,
				connectionIndex: number,
				sourceIndex: number,
				connectionData: IConnection,
				typeConnections: INodeConnections;

			data.nodes.forEach((node) => {
				connections = this.workflowsStore.outgoingConnectionsByNodeName(node.name);
				if (Object.keys(connections).length === 0) {
					return;
				}

				// Keep only the connection to node which get also exported
				typeConnections = {};
				for (type of Object.keys(connections)) {
					for (sourceIndex = 0; sourceIndex < connections[type].length; sourceIndex++) {
						connectionToKeep = [];
						for (
							connectionIndex = 0;
							connectionIndex < connections[type][sourceIndex].length;
							connectionIndex++
						) {
							connectionData = connections[type][sourceIndex][connectionIndex];
							if (exportNodeNames.indexOf(connectionData.node) !== -1) {
								connectionToKeep.push(connectionData);
							}
						}

						if (connectionToKeep.length) {
							if (!typeConnections.hasOwnProperty(type)) {
								typeConnections[type] = [];
							}
							typeConnections[type][sourceIndex] = connectionToKeep;
						}
					}
				}

				if (Object.keys(typeConnections).length) {
					data.connections[node.name] = typeConnections;
				}
			});

			return data;
		},
		resetWorkspace() {
			this.workflowsStore.resetWorkflow();

			this.onToggleNodeCreator({ createNodeActive: false });
			this.nodeCreatorStore.setShowScrim(false);

			// Reset nodes
			this.deleteEveryEndpoint();

			if (this.executionWaitingForWebhook) {
				// Make sure that if there is a waiting test-webhook that
				// it gets removed
				this.restApi()
					.removeTestWebhook(this.workflowsStore.workflowId)
					.catch(() => {
						// Ignore all errors
					});
			}
			this.workflowsStore.removeAllConnections({ setStateDirty: false });
			this.workflowsStore.removeAllNodes({ setStateDirty: false, removePinData: true });

			// Reset workflow execution data
			this.workflowsStore.setWorkflowExecutionData(null);
			this.workflowsStore.resetAllNodesIssues();

			this.workflowsStore.setActive(false);
			this.workflowsStore.setWorkflowId(PLACEHOLDER_EMPTY_WORKFLOW_ID);
			this.workflowsStore.setWorkflowName({ newName: '', setStateDirty: false });
			this.workflowsStore.setWorkflowSettings({});
			this.workflowsStore.setWorkflowTagIds([]);

			this.workflowsStore.activeExecutionId = null;
			this.workflowsStore.executingNode = null;
			this.workflowsStore.executionWaitingForWebhook = false;
			this.uiStore.removeActiveAction('workflowRunning');

			this.uiStore.resetSelectedNodes();
			this.uiStore.nodeViewOffsetPosition = [0, 0];

			this.credentialsUpdated = false;
		},
		async loadActiveWorkflows(): Promise<void> {
			await this.workflowsStore.fetchActiveWorkflows();
		},
		async loadNodeTypes(): Promise<void> {
			await this.nodeTypesStore.getNodeTypes();
		},
		async loadCredentialTypes(): Promise<void> {
			await this.credentialsStore.fetchCredentialTypes(true);
		},
		async loadCredentials(): Promise<void> {
			await this.credentialsStore.fetchAllCredentials();
		},
		async loadVariables(): Promise<void> {
			await this.environmentsStore.fetchAllVariables();
		},
		async loadNodesProperties(nodeInfos: INodeTypeNameVersion[]): Promise<void> {
			const allNodes: INodeTypeDescription[] = this.nodeTypesStore.allNodeTypes;

			const nodesToBeFetched: INodeTypeNameVersion[] = [];
			allNodes.forEach((node) => {
				const nodeVersions = Array.isArray(node.version) ? node.version : [node.version];
				if (
					!!nodeInfos.find((n) => n.name === node.name && nodeVersions.includes(n.version)) &&
					!node.hasOwnProperty('properties')
				) {
					nodesToBeFetched.push({
						name: node.name,
						version: Array.isArray(node.version) ? node.version.slice(-1)[0] : node.version,
					});
				}
			});

			if (nodesToBeFetched.length > 0) {
				// Only call API if node information is actually missing
				this.startLoading();
				await this.nodeTypesStore.getNodesInformation(nodesToBeFetched);
				this.stopLoading();
			}
		},
<<<<<<< HEAD
=======
		async onPostMessageReceived(message: MessageEvent) {
			try {
				const json = JSON.parse(message.data);
				if (json && json.command === 'openWorkflow') {
					try {
						await this.importWorkflowExact(json);
						this.isExecutionPreview = false;
					} catch (e) {
						if (window.top) {
							window.top.postMessage(
								JSON.stringify({
									command: 'error',
									message: this.$locale.baseText('openWorkflow.workflowImportError'),
								}),
								'*',
							);
						}
						this.showMessage({
							title: this.$locale.baseText('openWorkflow.workflowImportError'),
							message: (e as Error).message,
							type: 'error',
						});
					}
				} else if (json && json.command === 'openExecution') {
					try {
						// If this NodeView is used in preview mode (in iframe) it will not have access to the main app store
						// so everything it needs has to be sent using post messages and passed down to child components
						this.isProductionExecutionPreview = json.executionMode !== 'manual';

						await this.openExecution(json.executionId);
						this.isExecutionPreview = true;
					} catch (e) {
						if (window.top) {
							window.top.postMessage(
								JSON.stringify({
									command: 'error',
									message: this.$locale.baseText('nodeView.showError.openExecution.title'),
								}),
								'*',
							);
						}
						this.showMessage({
							title: this.$locale.baseText('nodeView.showError.openExecution.title'),
							message: (e as Error).message,
							type: 'error',
						});
					}
				} else if (json?.command === 'setActiveExecution') {
					this.workflowsStore.activeWorkflowExecution = json.execution;
				}
			} catch (e) {}
		},
>>>>>>> 14fba642
		async onImportWorkflowDataEvent(data: IDataObject) {
			await this.importWorkflowData(data.data as IWorkflowDataUpdate, 'file');
		},
		async onImportWorkflowUrlEvent(data: IDataObject) {
			const workflowData = await this.getWorkflowDataFromUrl(data.url as string);
			if (workflowData !== undefined) {
				await this.importWorkflowData(workflowData, 'url');
			}
		},
		addPinDataConnections(pinData: IPinData) {
			Object.keys(pinData).forEach((nodeName) => {
				const node = this.workflowsStore.getNodeByName(nodeName);
				if (!node) {
					return;
				}

				// @ts-ignore
				const connections = this.instance?.getConnections({
					source: node.id,
				}) as Connection[];

				connections.forEach((connection) => {
					NodeViewUtils.addConnectionOutputSuccess(connection, {
						total: pinData[nodeName].length,
						iterations: 0,
					});
				});
			});
		},
		removePinDataConnections(pinData: IPinData) {
			Object.keys(pinData).forEach((nodeName) => {
				const node = this.workflowsStore.getNodeByName(nodeName);
				if (!node) {
					return;
				}

				// @ts-ignore
				const connections = this.instance?.getConnections({
					source: node.id,
				}) as Connection[];

				this.instance.setSuspendDrawing(true);
				connections.forEach(NodeViewUtils.resetConnection);
				this.instance.setSuspendDrawing(false, true);
			});
		},
		onToggleNodeCreator({
			source,
			createNodeActive,
		}: {
			source?: NodeCreatorOpenSource;
			createNodeActive: boolean;
		}) {
			if (createNodeActive === this.createNodeActive) return;

			// Default to the trigger tab in node creator if there's no trigger node yet
			this.nodeCreatorStore.setSelectedView(
				this.containsTrigger ? REGULAR_NODE_CREATOR_VIEW : TRIGGER_NODE_CREATOR_VIEW,
			);

			this.createNodeActive = createNodeActive;

			const mode =
				this.nodeCreatorStore.selectedView === TRIGGER_NODE_CREATOR_VIEW ? 'trigger' : 'regular';

			if (createNodeActive === true) this.nodeCreatorStore.setOpenSource(source);
			void this.$externalHooks().run('nodeView.createNodeActiveChanged', {
				source,
				mode,
				createNodeActive,
			});
			this.$telemetry.trackNodesPanel('nodeView.createNodeActiveChanged', {
				source,
				mode,
				createNodeActive,
				workflow_id: this.workflowsStore.workflowId,
			});
		},
		onAddNode(
			nodeTypes: Array<{ nodeTypeName: string; position: XYPosition }>,
			dragAndDrop: boolean,
		) {
			nodeTypes.forEach(({ nodeTypeName, position }, index) => {
				const isManualTrigger = nodeTypeName === MANUAL_TRIGGER_NODE_TYPE;
				const openNDV = !isManualTrigger && (nodeTypes.length === 1 || index > 0);
				void this.addNode(
					nodeTypeName,
					{ position, dragAndDrop },
					openNDV,
					true,
					nodeTypes.length > 1 && index < 1,
				);
				if (index === 0) return;
				// If there's more than one node, we want to connect them
				// this has to be done in mutation subscriber to make sure both nodes already
				// exist
				const actionWatcher = this.workflowsStore.$onAction(({ name, after, args }) => {
					if (name === 'addNode' && args[0].type === nodeTypeName) {
						after(() => {
							const lastAddedNode = this.nodes[this.nodes.length - 1];
							const previouslyAddedNode = this.nodes[this.nodes.length - 2];

							this.$nextTick(() =>
								this.connectTwoNodes(previouslyAddedNode.name, 0, lastAddedNode.name, 0),
							);

							// Position the added node to the right side of the previously added one
							lastAddedNode.position = [
								previouslyAddedNode.position[0] +
									NodeViewUtils.NODE_SIZE * 2 +
									NodeViewUtils.GRID_SIZE,
								previouslyAddedNode.position[1],
							];
							actionWatcher();
						});
					}
				});
			});
		},
		async saveCurrentWorkflowExternal(callback: () => void) {
			await this.saveCurrentWorkflow();
			callback?.();
		},
		setSuspendRecordingDetachedConnections(suspend: boolean) {
			this.suspendRecordingDetachedConnections = suspend;
		},
		onMoveNode({ nodeName, position }: { nodeName: string; position: XYPosition }): void {
			this.workflowsStore.updateNodeProperties({ name: nodeName, properties: { position } });
			const node = this.workflowsStore.getNodeByName(nodeName);
			setTimeout(() => {
				if (node) {
					this.instance?.repaintEverything();
					this.onNodeMoved(node);
				}
			}, 0);
		},
		onRevertAddNode({ node }: { node: INodeUi }): void {
			this.removeNode(node.name, false);
		},
		async onRevertRemoveNode({ node }: { node: INodeUi }): Promise<void> {
			const prevNode = this.workflowsStore.workflow.nodes.find((n) => n.id === node.id);
			if (prevNode) {
				return;
			}
			// For some reason, returning node to canvas with old id
			// makes it's endpoint to render at wrong position
			node.id = uuid();
			await this.addNodes([node]);
		},
		onRevertAddConnection({ connection }: { connection: [IConnection, IConnection] }) {
			this.suspendRecordingDetachedConnections = true;
			this.__removeConnection(connection, true);
			this.suspendRecordingDetachedConnections = false;
		},
		async onRevertRemoveConnection({ connection }: { connection: [IConnection, IConnection] }) {
			this.suspendRecordingDetachedConnections = true;
			this.__addConnection(connection);
			this.suspendRecordingDetachedConnections = false;
		},
		async onRevertNameChange({ currentName, newName }: { currentName: string; newName: string }) {
			await this.renameNode(newName, currentName);
		},
		onRevertEnableToggle({ nodeName, isDisabled }: { nodeName: string; isDisabled: boolean }) {
			const node = this.workflowsStore.getNodeByName(nodeName);
			if (node) {
				this.disableNodes([node]);
			}
		},
		onPageShow(e: PageTransitionEvent) {
			// Page was restored from the bfcache (back-forward cache)
			if (e.persisted) {
				this.stopLoading();
			}
		},
	},
	async mounted() {
		console.log('NodeView mounted');
		const openSideMenu = this.uiStore.addFirstStepOnLoad;
		if (openSideMenu) {
			this.showTriggerCreator(NODE_CREATOR_OPEN_SOURCES.TRIGGER_PLACEHOLDER_BUTTON);
		}
		this.uiStore.addFirstStepOnLoad = false;
		document.addEventListener('keydown', this.keyDown);
		document.addEventListener('keyup', this.keyUp);

		this.$root.$on('newWorkflow', this.newWorkflow);
		this.$root.$on('importWorkflowData', this.onImportWorkflowDataEvent);
		this.$root.$on('importWorkflowUrl', this.onImportWorkflowUrlEvent);
		historyBus.on('nodeMove', this.onMoveNode);
		historyBus.on('revertAddNode', this.onRevertAddNode);
		historyBus.on('revertRemoveNode', this.onRevertRemoveNode);
		historyBus.on('revertAddConnection', this.onRevertAddConnection);
		historyBus.on('revertRemoveConnection', this.onRevertRemoveConnection);
		historyBus.on('revertRenameNode', this.onRevertNameChange);
		historyBus.on('enableNodeToggle', this.onRevertEnableToggle);

		dataPinningEventBus.on('pin-data', this.addPinDataConnections);
		dataPinningEventBus.on('unpin-data', this.removePinDataConnections);
		nodeViewEventBus.on('saveWorkflow', this.saveCurrentWorkflowExternal);

		this.canvasStore.isDemo = this.isDemo;
		this.canvasStore.initInstance(this.$refs.nodeView as HTMLElement);
		this.titleReset();

		this.startLoading();
		const loadPromises = [
			this.loadActiveWorkflows(),
			this.loadCredentials(),
			this.loadCredentialTypes(),
			this.loadVariables(),
		];

		if (this.nodeTypesStore.allNodeTypes.length === 0) {
			loadPromises.push(this.loadNodeTypes());
		}

		try {
			await Promise.all(loadPromises);
		} catch (error) {
			this.showError(
				error,
				this.$locale.baseText('nodeView.showError.mounted1.title'),
				this.$locale.baseText('nodeView.showError.mounted1.message') + ':',
			);
			return;
		}
		ready(async () => {
			try {
				try {
					this.bindCanvasEvents();
				} catch {} // This will break if mounted after jsplumb has been initiated from executions preview, so continue if it breaks
				await this.initView();
				if (this.executionId) {
					this.isExecutionPreview = true;
					await this.openExecution(this.executionId);
				}
				if (this.workflow) {
					await this.importWorkflowExact({ workflow: this.workflow });
				}
			} catch (error) {
				this.showError(
					error,
					this.$locale.baseText('nodeView.showError.mounted2.title'),
					this.$locale.baseText('nodeView.showError.mounted2.message') + ':',
				);
			}
			this.stopLoading();

			setTimeout(() => {
				void this.usersStore.showPersonalizationSurvey();
				this.addPinDataConnections(this.workflowsStore.getPinData || ({} as IPinData));
			}, 0);
		});

		// TODO: This currently breaks since front-end hooks are still not updated to work with pinia store
		void this.$externalHooks()
			.run('nodeView.mount')
			.catch((e) => {});

		if (
			this.currentUser?.personalizationAnswers !== null &&
			this.settingsStore.onboardingCallPromptEnabled &&
			this.currentUser &&
			getAccountAge(this.currentUser) <= ONBOARDING_PROMPT_TIMEBOX
		) {
			const onboardingResponse = await this.uiStore.getNextOnboardingPrompt();
			const promptTimeout =
				onboardingResponse.toast_sequence_number === 1 ? FIRST_ONBOARDING_PROMPT_TIMEOUT : 1000;

			if (onboardingResponse.title && onboardingResponse.description) {
				setTimeout(async () => {
					this.showToast({
						type: 'info',
						title: onboardingResponse.title,
						message: onboardingResponse.description,
						duration: 0,
						customClass: 'clickable',
						closeOnClick: true,
						onClick: () => {
							this.$telemetry.track('user clicked onboarding toast', {
								seq_num: onboardingResponse.toast_sequence_number,
								title: onboardingResponse.title,
								description: onboardingResponse.description,
							});
							this.uiStore.openModal(ONBOARDING_CALL_SIGNUP_MODAL_KEY);
						},
					});
				}, promptTimeout);
			}
		}
	},
<<<<<<< HEAD
=======
	activated() {
		const openSideMenu = this.uiStore.addFirstStepOnLoad;
		if (openSideMenu) {
			this.showTriggerCreator(NODE_CREATOR_OPEN_SOURCES.TRIGGER_PLACEHOLDER_BUTTON);
		}
		this.uiStore.addFirstStepOnLoad = false;
		this.bindCanvasEvents();
		document.addEventListener('keydown', this.keyDown);
		document.addEventListener('keyup', this.keyUp);
		window.addEventListener('message', this.onPostMessageReceived);
		window.addEventListener('pageshow', this.onPageShow);

		this.$root.$on('newWorkflow', this.newWorkflow);
		this.$root.$on('importWorkflowData', this.onImportWorkflowDataEvent);
		this.$root.$on('importWorkflowUrl', this.onImportWorkflowUrlEvent);
		historyBus.on('nodeMove', this.onMoveNode);
		historyBus.on('revertAddNode', this.onRevertAddNode);
		historyBus.on('revertRemoveNode', this.onRevertRemoveNode);
		historyBus.on('revertAddConnection', this.onRevertAddConnection);
		historyBus.on('revertRemoveConnection', this.onRevertRemoveConnection);
		historyBus.on('revertRenameNode', this.onRevertNameChange);
		historyBus.on('enableNodeToggle', this.onRevertEnableToggle);

		dataPinningEventBus.on('pin-data', this.addPinDataConnections);
		dataPinningEventBus.on('unpin-data', this.removePinDataConnections);
		nodeViewEventBus.on('saveWorkflow', this.saveCurrentWorkflowExternal);

		this.canvasStore.isDemo = this.isDemo;
	},
	deactivated() {
		this.unbindCanvasEvents();
		document.removeEventListener('keydown', this.keyDown);
		document.removeEventListener('keyup', this.keyUp);
		window.removeEventListener('message', this.onPostMessageReceived);
		window.removeEventListener('beforeunload', this.onBeforeUnload);
		window.removeEventListener('pageshow', this.onPageShow);

		this.$root.$off('newWorkflow', this.newWorkflow);
		this.$root.$off('importWorkflowData', this.onImportWorkflowDataEvent);
		this.$root.$off('importWorkflowUrl', this.onImportWorkflowUrlEvent);
		historyBus.off('nodeMove', this.onMoveNode);
		historyBus.off('revertAddNode', this.onRevertAddNode);
		historyBus.off('revertRemoveNode', this.onRevertRemoveNode);
		historyBus.off('revertAddConnection', this.onRevertAddConnection);
		historyBus.off('revertRemoveConnection', this.onRevertRemoveConnection);
		historyBus.off('revertRenameNode', this.onRevertNameChange);
		historyBus.off('enableNodeToggle', this.onRevertEnableToggle);

		dataPinningEventBus.off('pin-data', this.addPinDataConnections);
		dataPinningEventBus.off('unpin-data', this.removePinDataConnections);
		nodeViewEventBus.off('saveWorkflow', this.saveCurrentWorkflowExternal);
	},
	destroyed() {
		this.resetWorkspace();
		this.instance.unbind();
		this.instance.destroy();
		this.uiStore.stateIsDirty = false;
		window.removeEventListener('message', this.onPostMessageReceived);
		this.$root.$off('newWorkflow', this.newWorkflow);
		this.$root.$off('importWorkflowData', this.onImportWorkflowDataEvent);
		this.$root.$off('importWorkflowUrl', this.onImportWorkflowUrlEvent);
		this.workflowsStore.setWorkflowId(PLACEHOLDER_EMPTY_WORKFLOW_ID);
	},
>>>>>>> 14fba642
});
</script>

<style scoped lang="scss">
.node-view-root {
	position: relative;
	overflow: hidden;
	background-color: var(--color-canvas-background);
}

.node-view-wrapper {
	position: absolute;
	width: 100%;
	height: 100%;
	z-index: 1;
}

.node-view {
	position: relative;
	width: 100%;
	height: 100%;
	transform-origin: 0 0;
	z-index: -1;
}

.node-view-background {
	background-color: var(--color-canvas-background);
	position: absolute;
	width: 100%;
	height: 100%;
	top: 0;
	left: 0;
	bottom: 0;
	right: 0;
	z-index: -2;
}

.move-active {
	cursor: grab;
	cursor: -moz-grab;
	cursor: -webkit-grab;
	touch-action: none;
}

.move-in-process {
	cursor: grabbing;
	cursor: -moz-grabbing;
	cursor: -webkit-grabbing;
	touch-action: none;
}

.workflow-execute-wrapper {
	position: absolute;
	display: flex;
	justify-content: center;
	align-items: center;
	left: 50%;
	transform: translateX(-50%);
	bottom: 42px;
	width: auto;
	z-index: 2;

	@media (max-width: $breakpoint-2xs) {
		bottom: 150px;
	}

	button {
		display: flex;
		justify-content: center;
		align-items: center;
		margin-left: 0.625rem;

		&:first-child {
			margin: 0;
		}
	}
}

/* Makes sure that when selected with mouse it does not select text */
.do-not-select *,
.jtk-drag-select * {
	-webkit-touch-callout: none;
	-webkit-user-select: none;
	-khtml-user-select: none;
	-moz-user-select: none;
	-ms-user-select: none;
	user-select: none;
}
</style>

<style lang="scss">
.drop-add-node-label {
	color: var(--color-text-dark);
	font-weight: 600;
	font-size: 0.8em;
	text-align: center;
	background-color: #ffffff55;
}

.connection-actions {
	&:hover {
		display: block !important;
	}

	> button {
		color: var(--color-foreground-xdark);
		border: 2px solid var(--color-foreground-xdark);
		background-color: var(--color-background-xlight);
		border-radius: var(--border-radius-base);
		height: var(--spacing-l);
		width: var(--spacing-l);
		cursor: pointer;

		display: inline-flex;
		align-items: center;
		justify-content: center;

		position: absolute;
		top: -12px;

		&.add {
			right: 4px;
		}

		&.delete {
			left: 4px;
		}

		svg {
			pointer-events: none;
			font-size: var(--font-size-2xs);
		}

		&:hover {
			border-color: var(--color-primary);
			color: var(--color-primary);
		}
	}
}
</style>

<style module lang="scss">
.content {
	position: relative;
	display: grid;
	overflow: auto;
	width: 100%;
	height: 100%;
}

.shake {
	animation: 1s 200ms shake;
}

@keyframes shake {
	10%,
	90% {
		transform: translate3d(-1px, 0, 0);
	}

	20%,
	80% {
		transform: translate3d(2px, 0, 0);
	}

	30%,
	50%,
	70% {
		transform: translate3d(-4px, 0, 0);
	}

	40%,
	60% {
		transform: translate3d(4px, 0, 0);
	}
}
</style><|MERGE_RESOLUTION|>--- conflicted
+++ resolved
@@ -261,14 +261,7 @@
 } from '@/Interface';
 
 import { debounceHelper } from '@/mixins/debounce';
-<<<<<<< HEAD
-import { useUIStore } from '@/stores/ui.store';
-import { useSettingsStore } from '@/stores/settings.store';
-import { useUsersStore } from '@/stores/users.store';
 import type { Route } from 'vue-router';
-=======
-import type { Route, RawLocation } from 'vue-router';
->>>>>>> 14fba642
 import { dataPinningEventBus, nodeViewEventBus } from '@/event-bus';
 import {
 	useEnvironmentsStore,
@@ -344,7 +337,6 @@
 		NodeCreation,
 		CanvasControls,
 	},
-<<<<<<< HEAD
 	props: {
 		isDemo: {
 			type: Boolean,
@@ -363,10 +355,7 @@
 			required: false,
 		},
 	},
-	setup() {
-=======
 	setup(props) {
->>>>>>> 14fba642
 		return {
 			...useCanvasMouseSelect(),
 			...useGlobalLinkActions(),
@@ -663,6 +652,7 @@
 		this.resetWorkspace();
 		// Make sure the event listeners get removed again else we
 		// could add up with them registered multiple times
+		window.removeEventListener('pageshow', this.onPageShow);
 		document.removeEventListener('keydown', this.keyDown);
 		document.removeEventListener('keyup', this.keyUp);
 		this.unregisterCustomAction('showNodeCreator');
@@ -3633,61 +3623,6 @@
 				this.stopLoading();
 			}
 		},
-<<<<<<< HEAD
-=======
-		async onPostMessageReceived(message: MessageEvent) {
-			try {
-				const json = JSON.parse(message.data);
-				if (json && json.command === 'openWorkflow') {
-					try {
-						await this.importWorkflowExact(json);
-						this.isExecutionPreview = false;
-					} catch (e) {
-						if (window.top) {
-							window.top.postMessage(
-								JSON.stringify({
-									command: 'error',
-									message: this.$locale.baseText('openWorkflow.workflowImportError'),
-								}),
-								'*',
-							);
-						}
-						this.showMessage({
-							title: this.$locale.baseText('openWorkflow.workflowImportError'),
-							message: (e as Error).message,
-							type: 'error',
-						});
-					}
-				} else if (json && json.command === 'openExecution') {
-					try {
-						// If this NodeView is used in preview mode (in iframe) it will not have access to the main app store
-						// so everything it needs has to be sent using post messages and passed down to child components
-						this.isProductionExecutionPreview = json.executionMode !== 'manual';
-
-						await this.openExecution(json.executionId);
-						this.isExecutionPreview = true;
-					} catch (e) {
-						if (window.top) {
-							window.top.postMessage(
-								JSON.stringify({
-									command: 'error',
-									message: this.$locale.baseText('nodeView.showError.openExecution.title'),
-								}),
-								'*',
-							);
-						}
-						this.showMessage({
-							title: this.$locale.baseText('nodeView.showError.openExecution.title'),
-							message: (e as Error).message,
-							type: 'error',
-						});
-					}
-				} else if (json?.command === 'setActiveExecution') {
-					this.workflowsStore.activeWorkflowExecution = json.execution;
-				}
-			} catch (e) {}
-		},
->>>>>>> 14fba642
 		async onImportWorkflowDataEvent(data: IDataObject) {
 			await this.importWorkflowData(data.data as IWorkflowDataUpdate, 'file');
 		},
@@ -3870,6 +3805,7 @@
 			this.showTriggerCreator(NODE_CREATOR_OPEN_SOURCES.TRIGGER_PLACEHOLDER_BUTTON);
 		}
 		this.uiStore.addFirstStepOnLoad = false;
+		window.addEventListener('pageshow', this.onPageShow);
 		document.addEventListener('keydown', this.keyDown);
 		document.addEventListener('keyup', this.keyUp);
 
@@ -3979,72 +3915,6 @@
 			}
 		}
 	},
-<<<<<<< HEAD
-=======
-	activated() {
-		const openSideMenu = this.uiStore.addFirstStepOnLoad;
-		if (openSideMenu) {
-			this.showTriggerCreator(NODE_CREATOR_OPEN_SOURCES.TRIGGER_PLACEHOLDER_BUTTON);
-		}
-		this.uiStore.addFirstStepOnLoad = false;
-		this.bindCanvasEvents();
-		document.addEventListener('keydown', this.keyDown);
-		document.addEventListener('keyup', this.keyUp);
-		window.addEventListener('message', this.onPostMessageReceived);
-		window.addEventListener('pageshow', this.onPageShow);
-
-		this.$root.$on('newWorkflow', this.newWorkflow);
-		this.$root.$on('importWorkflowData', this.onImportWorkflowDataEvent);
-		this.$root.$on('importWorkflowUrl', this.onImportWorkflowUrlEvent);
-		historyBus.on('nodeMove', this.onMoveNode);
-		historyBus.on('revertAddNode', this.onRevertAddNode);
-		historyBus.on('revertRemoveNode', this.onRevertRemoveNode);
-		historyBus.on('revertAddConnection', this.onRevertAddConnection);
-		historyBus.on('revertRemoveConnection', this.onRevertRemoveConnection);
-		historyBus.on('revertRenameNode', this.onRevertNameChange);
-		historyBus.on('enableNodeToggle', this.onRevertEnableToggle);
-
-		dataPinningEventBus.on('pin-data', this.addPinDataConnections);
-		dataPinningEventBus.on('unpin-data', this.removePinDataConnections);
-		nodeViewEventBus.on('saveWorkflow', this.saveCurrentWorkflowExternal);
-
-		this.canvasStore.isDemo = this.isDemo;
-	},
-	deactivated() {
-		this.unbindCanvasEvents();
-		document.removeEventListener('keydown', this.keyDown);
-		document.removeEventListener('keyup', this.keyUp);
-		window.removeEventListener('message', this.onPostMessageReceived);
-		window.removeEventListener('beforeunload', this.onBeforeUnload);
-		window.removeEventListener('pageshow', this.onPageShow);
-
-		this.$root.$off('newWorkflow', this.newWorkflow);
-		this.$root.$off('importWorkflowData', this.onImportWorkflowDataEvent);
-		this.$root.$off('importWorkflowUrl', this.onImportWorkflowUrlEvent);
-		historyBus.off('nodeMove', this.onMoveNode);
-		historyBus.off('revertAddNode', this.onRevertAddNode);
-		historyBus.off('revertRemoveNode', this.onRevertRemoveNode);
-		historyBus.off('revertAddConnection', this.onRevertAddConnection);
-		historyBus.off('revertRemoveConnection', this.onRevertRemoveConnection);
-		historyBus.off('revertRenameNode', this.onRevertNameChange);
-		historyBus.off('enableNodeToggle', this.onRevertEnableToggle);
-
-		dataPinningEventBus.off('pin-data', this.addPinDataConnections);
-		dataPinningEventBus.off('unpin-data', this.removePinDataConnections);
-		nodeViewEventBus.off('saveWorkflow', this.saveCurrentWorkflowExternal);
-	},
-	destroyed() {
-		this.resetWorkspace();
-		this.instance.unbind();
-		this.instance.destroy();
-		this.uiStore.stateIsDirty = false;
-		window.removeEventListener('message', this.onPostMessageReceived);
-		this.$root.$off('newWorkflow', this.newWorkflow);
-		this.$root.$off('importWorkflowData', this.onImportWorkflowDataEvent);
-		this.$root.$off('importWorkflowUrl', this.onImportWorkflowUrlEvent);
-		this.workflowsStore.setWorkflowId(PLACEHOLDER_EMPTY_WORKFLOW_ID);
-	},
->>>>>>> 14fba642
 });
 </script>
 
