/* eslint-disable @typescript-eslint/no-non-null-assertion */
/* eslint-disable @typescript-eslint/await-thenable */
/* eslint-disable @typescript-eslint/no-unsafe-assignment */
/* eslint-disable @typescript-eslint/explicit-module-boundary-types */
/* eslint-disable @typescript-eslint/unbound-method */
/* eslint-disable no-console */
/* eslint-disable @typescript-eslint/no-unsafe-call */
/* eslint-disable @typescript-eslint/no-unsafe-member-access */
import localtunnel from 'localtunnel';
import { BinaryDataManager, TUNNEL_SUBDOMAIN_ENV, UserSettings } from 'n8n-core';
import { Command, flags } from '@oclif/command';
// eslint-disable-next-line import/no-extraneous-dependencies
import Redis from 'ioredis';

import { IDataObject, LoggerProxy } from 'n8n-workflow';
import { createHash } from 'crypto';
import config from '../config';
import {
	ActiveExecutions,
	ActiveWorkflowRunner,
	CredentialsOverwrites,
	CredentialTypes,
	DatabaseType,
	Db,
	ExternalHooks,
	GenericHelpers,
	InternalHooksManager,
	LoadNodesAndCredentials,
	NodeTypes,
	Server,
	TestWebhooks,
	WaitTracker,
} from '../src';

import { getLogger } from '../src/Logger';
<<<<<<< HEAD
import { handleLdapInit } from '../src/Ldap/helpers';
=======
import { getAllInstalledPackages } from '../src/CommunityNodes/packageModel';
>>>>>>> a7b229f9

// eslint-disable-next-line @typescript-eslint/no-unsafe-assignment, @typescript-eslint/no-var-requires
const open = require('open');

let activeWorkflowRunner: ActiveWorkflowRunner.ActiveWorkflowRunner | undefined;
let processExitCode = 0;

export class Start extends Command {
	static description = 'Starts n8n. Makes Web-UI available and starts active workflows';

	static examples = [
		`$ n8n start`,
		`$ n8n start --tunnel`,
		`$ n8n start -o`,
		`$ n8n start --tunnel -o`,
	];

	static flags = {
		help: flags.help({ char: 'h' }),
		open: flags.boolean({
			char: 'o',
			description: 'opens the UI automatically in browser',
		}),
		tunnel: flags.boolean({
			description:
				'runs the webhooks via a hooks.n8n.cloud tunnel server. Use only for testing and development!',
		}),
		reinstallMissingPackages: flags.boolean({
			description:
				'Attempts to self heal n8n if packages with nodes are missing. Might drastically increase startup times.',
		}),
	};

	/**
	 * Opens the UI in browser
	 */
	// eslint-disable-next-line @typescript-eslint/explicit-module-boundary-types
	static openBrowser() {
		const editorUrl = GenericHelpers.getBaseUrl();

		// eslint-disable-next-line @typescript-eslint/no-unused-vars
		open(editorUrl, { wait: true }).catch((error: Error) => {
			console.log(
				`\nWas not able to open URL in browser. Please open manually by visiting:\n${editorUrl}\n`,
			);
		});
	}

	/**
	 * Stoppes the n8n in a graceful way.
	 * Make for example sure that all the webhooks from third party services
	 * get removed.
	 */
	// eslint-disable-next-line @typescript-eslint/explicit-module-boundary-types
	static async stopProcess() {
		getLogger().info('\nStopping n8n...');

		try {
			const externalHooks = ExternalHooks();
			await externalHooks.run('n8n.stop', []);

			setTimeout(() => {
				// In case that something goes wrong with shutdown we
				// kill after max. 30 seconds no matter what
				console.log(`process exited after 30s`);
				process.exit(processExitCode);
			}, 30000);

			await InternalHooksManager.getInstance().onN8nStop();

			const skipWebhookDeregistration = config.getEnv(
				'endpoints.skipWebhoooksDeregistrationOnShutdown',
			);

			const removePromises = [];
			if (activeWorkflowRunner !== undefined && !skipWebhookDeregistration) {
				removePromises.push(activeWorkflowRunner.removeAll());
			}

			// Remove all test webhooks
			const testWebhooks = TestWebhooks.getInstance();
			removePromises.push(testWebhooks.removeAll());

			await Promise.all(removePromises);

			// Wait for active workflow executions to finish
			const activeExecutionsInstance = ActiveExecutions.getInstance();
			let executingWorkflows = activeExecutionsInstance.getActiveExecutions();

			let count = 0;
			while (executingWorkflows.length !== 0) {
				if (count++ % 4 === 0) {
					console.log(`Waiting for ${executingWorkflows.length} active executions to finish...`);
					// eslint-disable-next-line array-callback-return
					executingWorkflows.map((execution) => {
						console.log(` - Execution ID ${execution.id}, workflow ID: ${execution.workflowId}`);
					});
				}
				// eslint-disable-next-line no-await-in-loop
				await new Promise((resolve) => {
					setTimeout(resolve, 500);
				});
				executingWorkflows = activeExecutionsInstance.getActiveExecutions();
			}
		} catch (error) {
			console.error('There was an error shutting down n8n.', error);
		}

		process.exit(processExitCode);
	}

	async run() {
		// Make sure that n8n shuts down gracefully if possible
		process.on('SIGTERM', Start.stopProcess);
		process.on('SIGINT', Start.stopProcess);

		// eslint-disable-next-line @typescript-eslint/no-shadow
		const { flags } = this.parse(Start);

		// Wrap that the process does not close but we can still use async
		await (async () => {
			try {
				const logger = getLogger();
				LoggerProxy.init(logger);
				logger.info('Initializing n8n process');

				// Start directly with the init of the database to improve startup time
				const startDbInitPromise = Db.init().catch((error: Error) => {
					logger.error(`There was an error initializing DB: "${error.message}"`);

					processExitCode = 1;
					// @ts-ignore
					process.emit('SIGINT');
					process.exit(1);
				});

				// Make sure the settings exist
				const userSettings = await UserSettings.prepareUserSettings();

				if (!config.getEnv('userManagement.jwtSecret')) {
					// If we don't have a JWT secret set, generate
					// one based and save to config.
					const encryptionKey = await UserSettings.getEncryptionKey();

					// For a key off every other letter from encryption key
					// CAREFUL: do not change this or it breaks all existing tokens.
					let baseKey = '';
					for (let i = 0; i < encryptionKey.length; i += 2) {
						baseKey += encryptionKey[i];
					}
					config.set(
						'userManagement.jwtSecret',
						createHash('sha256').update(baseKey).digest('hex'),
					);
				}

				// Load all node and credential types
				const loadNodesAndCredentials = LoadNodesAndCredentials();
				await loadNodesAndCredentials.init();

				// Load all external hooks
				const externalHooks = ExternalHooks();
				await externalHooks.init();

				// Add the found types to an instance other parts of the application can use
				const nodeTypes = NodeTypes();
				await nodeTypes.init(loadNodesAndCredentials.nodeTypes);
				const credentialTypes = CredentialTypes();
				await credentialTypes.init(loadNodesAndCredentials.credentialTypes);

				// Load the credentials overwrites if any exist
				const credentialsOverwrites = CredentialsOverwrites();
				await credentialsOverwrites.init();

				// Wait till the database is ready
				await startDbInitPromise;

				const installedPackages = await getAllInstalledPackages();
				const missingPackages = new Set<{
					packageName: string;
					version: string;
				}>();
				installedPackages.forEach((installedpackage) => {
					installedpackage.installedNodes.forEach((installedNode) => {
						if (!loadNodesAndCredentials.nodeTypes[installedNode.type]) {
							// Leave the list ready for installing in case we need.
							missingPackages.add({
								packageName: installedpackage.packageName,
								version: installedpackage.installedVersion,
							});
						}
					});
				});

				await UserSettings.getEncryptionKey();

				// Load settings from database and set them to config.
				const databaseSettings = await Db.collections.Settings.find({ loadOnStartup: true });
				databaseSettings.forEach((setting) => {
					config.set(setting.key, JSON.parse(setting.value));
				});

<<<<<<< HEAD
				await handleLdapInit(databaseSettings);
=======
				config.set('nodes.packagesMissing', '');
				if (missingPackages.size) {
					LoggerProxy.error(
						'n8n detected that some packages are missing. For more information, visit https://docs.n8n.io/integrations/community-nodes/troubleshooting/',
					);

					if (flags.reinstallMissingPackages || process.env.N8N_REINSTALL_MISSING_PACKAGES) {
						LoggerProxy.info('Attempting to reinstall missing packages', { missingPackages });
						try {
							// Optimistic approach - stop if any installation fails
							// eslint-disable-next-line no-restricted-syntax
							for (const missingPackage of missingPackages) {
								// eslint-disable-next-line no-await-in-loop
								void (await loadNodesAndCredentials.loadNpmModule(
									missingPackage.packageName,
									missingPackage.version,
								));
								missingPackages.delete(missingPackage);
							}
							LoggerProxy.info(
								'Packages reinstalled successfully. Resuming regular intiailization.',
							);
						} catch (error) {
							LoggerProxy.error('n8n was unable to install the missing packages.');
						}
					}
				}
				if (missingPackages.size) {
					config.set(
						'nodes.packagesMissing',
						Array.from(missingPackages)
							.map((missingPackage) => `${missingPackage.packageName}@${missingPackage.version}`)
							.join(' '),
					);
				}
>>>>>>> a7b229f9

				if (config.getEnv('executions.mode') === 'queue') {
					const redisHost = config.getEnv('queue.bull.redis.host');
					const redisPassword = config.getEnv('queue.bull.redis.password');
					const redisPort = config.getEnv('queue.bull.redis.port');
					const redisDB = config.getEnv('queue.bull.redis.db');
					const redisConnectionTimeoutLimit = config.getEnv('queue.bull.redis.timeoutThreshold');
					let lastTimer = 0;
					let cumulativeTimeout = 0;

					const settings = {
						// eslint-disable-next-line @typescript-eslint/no-unused-vars
						retryStrategy: (times: number): number | null => {
							const now = Date.now();
							if (now - lastTimer > 30000) {
								// Means we had no timeout at all or last timeout was temporary and we recovered
								lastTimer = now;
								cumulativeTimeout = 0;
							} else {
								cumulativeTimeout += now - lastTimer;
								lastTimer = now;
								if (cumulativeTimeout > redisConnectionTimeoutLimit) {
									logger.error(
										// eslint-disable-next-line @typescript-eslint/restrict-template-expressions
										`Unable to connect to Redis after ${redisConnectionTimeoutLimit}. Exiting process.`,
									);
									process.exit(1);
								}
							}
							return 500;
						},
					} as IDataObject;

					if (redisHost) {
						settings.host = redisHost;
					}
					if (redisPassword) {
						settings.password = redisPassword;
					}
					if (redisPort) {
						settings.port = redisPort;
					}
					if (redisDB) {
						settings.db = redisDB;
					}

					// This connection is going to be our heartbeat
					// IORedis automatically pings redis and tries to reconnect
					// We will be using the retryStrategy above
					// to control how and when to exit.
					const redis = new Redis(settings);

					redis.on('error', (error) => {
						if (error.toString().includes('ECONNREFUSED') === true) {
							logger.warn('Redis unavailable - trying to reconnect...');
						} else {
							// eslint-disable-next-line @typescript-eslint/no-unsafe-argument
							logger.warn('Error with Redis: ', error);
						}
					});
				}

				const dbType = (await GenericHelpers.getConfigValue('database.type')) as DatabaseType;

				if (dbType === 'sqlite') {
					const shouldRunVacuum = config.getEnv('database.sqlite.executeVacuumOnStartup');
					if (shouldRunVacuum) {
						// eslint-disable-next-line @typescript-eslint/no-floating-promises
						await Db.collections.Execution.query('VACUUM;');
					}
				}

				if (flags.tunnel) {
					this.log('\nWaiting for tunnel ...');

					let tunnelSubdomain;
					if (
						process.env[TUNNEL_SUBDOMAIN_ENV] !== undefined &&
						process.env[TUNNEL_SUBDOMAIN_ENV] !== ''
					) {
						tunnelSubdomain = process.env[TUNNEL_SUBDOMAIN_ENV];
					} else if (userSettings.tunnelSubdomain !== undefined) {
						tunnelSubdomain = userSettings.tunnelSubdomain;
					}

					if (tunnelSubdomain === undefined) {
						// When no tunnel subdomain did exist yet create a new random one
						const availableCharacters = 'abcdefghijklmnopqrstuvwxyz0123456789';
						userSettings.tunnelSubdomain = Array.from({ length: 24 })
							.map(() => {
								return availableCharacters.charAt(
									Math.floor(Math.random() * availableCharacters.length),
								);
							})
							.join('');

						await UserSettings.writeUserSettings(userSettings);
					}

					const tunnelSettings: localtunnel.TunnelConfig = {
						host: 'https://hooks.n8n.cloud',
						subdomain: tunnelSubdomain,
					};

					const port = config.getEnv('port');

					// @ts-ignore
					const webhookTunnel = await localtunnel(port, tunnelSettings);

					process.env.WEBHOOK_URL = `${webhookTunnel.url}/`;
					this.log(`Tunnel URL: ${process.env.WEBHOOK_URL}\n`);
					this.log(
						'IMPORTANT! Do not share with anybody as it would give people access to your n8n instance!',
					);
				}

				const instanceId = await UserSettings.getInstanceId();
				const { cli } = await GenericHelpers.getVersions();
				InternalHooksManager.init(instanceId, cli, nodeTypes);

				const binaryDataConfig = config.getEnv('binaryDataManager');
				await BinaryDataManager.init(binaryDataConfig, true);

				await Server.start();

				// Start to get active workflows and run their triggers
				activeWorkflowRunner = ActiveWorkflowRunner.getInstance();
				await activeWorkflowRunner.init();

				WaitTracker();

				const editorUrl = GenericHelpers.getBaseUrl();
				this.log(`\nEditor is now accessible via:\n${editorUrl}`);

				const saveManualExecutions = config.getEnv('executions.saveDataManualExecutions');

				if (saveManualExecutions) {
					this.log('\nManual executions will be visible only for the owner');
				}

				// Allow to open n8n editor by pressing "o"
				if (Boolean(process.stdout.isTTY) && process.stdin.setRawMode) {
					process.stdin.setRawMode(true);
					process.stdin.resume();
					process.stdin.setEncoding('utf8');
					// eslint-disable-next-line @typescript-eslint/no-unused-vars
					let inputText = '';

					if (flags.open) {
						Start.openBrowser();
					}
					this.log(`\nPress "o" to open in Browser.`);
					process.stdin.on('data', (key: string) => {
						if (key === 'o') {
							Start.openBrowser();
							inputText = '';
						} else if (key.charCodeAt(0) === 3) {
							// Ctrl + c got pressed
							// eslint-disable-next-line @typescript-eslint/no-floating-promises
							Start.stopProcess();
						} else {
							// When anything else got pressed, record it and send it on enter into the child process
							// eslint-disable-next-line no-lonely-if
							if (key.charCodeAt(0) === 13) {
								// send to child process and print in terminal
								process.stdout.write('\n');
								inputText = '';
							} else {
								// record it and write into terminal
								// eslint-disable-next-line @typescript-eslint/no-unused-vars
								inputText += key;
								process.stdout.write(key);
							}
						}
					});
				}
			} catch (error) {
				// eslint-disable-next-line @typescript-eslint/restrict-template-expressions
				this.error(`There was an error: ${error.message}`);

				processExitCode = 1;
				// @ts-ignore
				process.emit('SIGINT');
			}
		})();
	}
}<|MERGE_RESOLUTION|>--- conflicted
+++ resolved
@@ -33,11 +33,8 @@
 } from '../src';
 
 import { getLogger } from '../src/Logger';
-<<<<<<< HEAD
+import { getAllInstalledPackages } from '../src/CommunityNodes/packageModel';
 import { handleLdapInit } from '../src/Ldap/helpers';
-=======
-import { getAllInstalledPackages } from '../src/CommunityNodes/packageModel';
->>>>>>> a7b229f9
 
 // eslint-disable-next-line @typescript-eslint/no-unsafe-assignment, @typescript-eslint/no-var-requires
 const open = require('open');
@@ -240,9 +237,6 @@
 					config.set(setting.key, JSON.parse(setting.value));
 				});
 
-<<<<<<< HEAD
-				await handleLdapInit(databaseSettings);
-=======
 				config.set('nodes.packagesMissing', '');
 				if (missingPackages.size) {
 					LoggerProxy.error(
@@ -278,7 +272,8 @@
 							.join(' '),
 					);
 				}
->>>>>>> a7b229f9
+
+				await handleLdapInit(databaseSettings);
 
 				if (config.getEnv('executions.mode') === 'queue') {
 					const redisHost = config.getEnv('queue.bull.redis.host');
