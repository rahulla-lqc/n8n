{
  "name": "n8n-nodes-base",
  "version": "0.139.0",
  "description": "Base nodes of n8n",
  "license": "SEE LICENSE IN LICENSE.md",
  "homepage": "https://n8n.io",
  "author": {
    "name": "Jan Oberhauser",
    "email": "jan@n8n.io"
  },
  "repository": {
    "type": "git",
    "url": "git+https://github.com/n8n-io/n8n.git"
  },
  "main": "dist/src/index",
  "types": "dist/src/index.d.ts",
  "scripts": {
    "dev": "npm run watch",
    "build": "tsc && gulp",
    "format": "cd ../.. && node_modules/prettier/bin-prettier.js packages/nodes-base/**/**.ts --write",
    "lint": "tslint -p tsconfig.json -c tslint.json",
    "lintfix": "tslint --fix -p tsconfig.json -c tslint.json",
    "nodelinter": "nodelinter",
    "watch": "tsc --watch",
    "test": "jest"
  },
  "files": [
    "dist"
  ],
  "n8n": {
    "credentials": [
      "dist/credentials/ActionNetworkApi.credentials.js",
      "dist/credentials/ActiveCampaignApi.credentials.js",
      "dist/credentials/AgileCrmApi.credentials.js",
      "dist/credentials/AcuitySchedulingApi.credentials.js",
      "dist/credentials/AcuitySchedulingOAuth2Api.credentials.js",
      "dist/credentials/AirtableApi.credentials.js",
      "dist/credentials/Amqp.credentials.js",
      "dist/credentials/AsanaApi.credentials.js",
      "dist/credentials/AsanaOAuth2Api.credentials.js",
      "dist/credentials/ApiTemplateIoApi.credentials.js",
      "dist/credentials/AutomizyApi.credentials.js",
      "dist/credentials/AutopilotApi.credentials.js",
      "dist/credentials/Aws.credentials.js",
      "dist/credentials/AffinityApi.credentials.js",
      "dist/credentials/BannerbearApi.credentials.js",
      "dist/credentials/BeeminderApi.credentials.js",
      "dist/credentials/BaserowApi.credentials.js",
      "dist/credentials/BitbucketApi.credentials.js",
      "dist/credentials/BitlyApi.credentials.js",
      "dist/credentials/BitlyOAuth2Api.credentials.js",
      "dist/credentials/BitwardenApi.credentials.js",
      "dist/credentials/BoxOAuth2Api.credentials.js",
      "dist/credentials/BrandfetchApi.credentials.js",
      "dist/credentials/BubbleApi.credentials.js",
      "dist/credentials/ChargebeeApi.credentials.js",
      "dist/credentials/CircleCiApi.credentials.js",
      "dist/credentials/CiscoWebexOAuth2Api.credentials.js",
      "dist/credentials/ClearbitApi.credentials.js",
      "dist/credentials/ClickUpApi.credentials.js",
      "dist/credentials/ClickUpOAuth2Api.credentials.js",
      "dist/credentials/ClockifyApi.credentials.js",
      "dist/credentials/CockpitApi.credentials.js",
      "dist/credentials/CodaApi.credentials.js",
      "dist/credentials/ContentfulApi.credentials.js",
      "dist/credentials/ConvertKitApi.credentials.js",
      "dist/credentials/CopperApi.credentials.js",
      "dist/credentials/CortexApi.credentials.js",
      "dist/credentials/CalendlyApi.credentials.js",
      "dist/credentials/CustomerIoApi.credentials.js",
      "dist/credentials/S3.credentials.js",
      "dist/credentials/CrateDb.credentials.js",
      "dist/credentials/DeepLApi.credentials.js",
      "dist/credentials/DemioApi.credentials.js",
      "dist/credentials/DiscourseApi.credentials.js",
      "dist/credentials/DisqusApi.credentials.js",
      "dist/credentials/DriftApi.credentials.js",
      "dist/credentials/DriftOAuth2Api.credentials.js",
      "dist/credentials/DropboxApi.credentials.js",
      "dist/credentials/DropboxOAuth2Api.credentials.js",
      "dist/credentials/EgoiApi.credentials.js",
      "dist/credentials/ElasticsearchApi.credentials.js",
      "dist/credentials/ElasticSecurityApi.credentials.js",
      "dist/credentials/EmeliaApi.credentials.js",
      "dist/credentials/ERPNextApi.credentials.js",
      "dist/credentials/EventbriteApi.credentials.js",
      "dist/credentials/EventbriteOAuth2Api.credentials.js",
      "dist/credentials/FacebookGraphApi.credentials.js",
      "dist/credentials/FacebookGraphAppApi.credentials.js",
      "dist/credentials/FreshdeskApi.credentials.js",
      "dist/credentials/FreshserviceApi.credentials.js",
      "dist/credentials/FreshworksCrmApi.credentials.js",
      "dist/credentials/FileMaker.credentials.js",
      "dist/credentials/FlowApi.credentials.js",
      "dist/credentials/FormstackApi.credentials.js",
      "dist/credentials/FormstackOAuth2Api.credentials.js",
      "dist/credentials/Ftp.credentials.js",
      "dist/credentials/FormIoApi.credentials.js",
      "dist/credentials/GetResponseApi.credentials.js",
      "dist/credentials/GetResponseOAuth2Api.credentials.js",
      "dist/credentials/GhostAdminApi.credentials.js",
      "dist/credentials/GhostContentApi.credentials.js",
      "dist/credentials/GitPassword.credentials.js",
      "dist/credentials/GithubApi.credentials.js",
      "dist/credentials/GithubOAuth2Api.credentials.js",
      "dist/credentials/GitlabApi.credentials.js",
      "dist/credentials/GitlabOAuth2Api.credentials.js",
      "dist/credentials/GmailOAuth2Api.credentials.js",
      "dist/credentials/GoogleAnalyticsOAuth2Api.credentials.js",
      "dist/credentials/GoogleApi.credentials.js",
      "dist/credentials/GoogleBigQueryOAuth2Api.credentials.js",
      "dist/credentials/GoogleBooksOAuth2Api.credentials.js",
      "dist/credentials/GoogleCalendarOAuth2Api.credentials.js",
      "dist/credentials/GoogleContactsOAuth2Api.credentials.js",
      "dist/credentials/GoogleDocsOAuth2Api.credentials.js",
      "dist/credentials/GoogleCloudNaturalLanguageOAuth2Api.credentials.js",
      "dist/credentials/GoogleDriveOAuth2Api.credentials.js",
      "dist/credentials/GoogleFirebaseCloudFirestoreOAuth2Api.credentials.js",
      "dist/credentials/GoogleFirebaseRealtimeDatabaseOAuth2Api.credentials.js",
      "dist/credentials/GoogleOAuth2Api.credentials.js",
      "dist/credentials/GooglePerspectiveOAuth2Api.credentials.js",
      "dist/credentials/GoogleSheetsOAuth2Api.credentials.js",
      "dist/credentials/GoogleSlidesOAuth2Api.credentials.js",
      "dist/credentials/GSuiteAdminOAuth2Api.credentials.js",
      "dist/credentials/GoogleTasksOAuth2Api.credentials.js",
      "dist/credentials/GoogleTranslateOAuth2Api.credentials.js",
      "dist/credentials/GotifyApi.credentials.js",
      "dist/credentials/GoToWebinarOAuth2Api.credentials.js",
      "dist/credentials/GristApi.credentials.js",
      "dist/credentials/YouTubeOAuth2Api.credentials.js",
      "dist/credentials/GumroadApi.credentials.js",
      "dist/credentials/HarvestApi.credentials.js",
      "dist/credentials/HarvestOAuth2Api.credentials.js",
      "dist/credentials/HelpScoutOAuth2Api.credentials.js",
      "dist/credentials/HomeAssistantApi.credentials.js",
      "dist/credentials/HttpBasicAuth.credentials.js",
      "dist/credentials/HttpDigestAuth.credentials.js",
      "dist/credentials/HttpHeaderAuth.credentials.js",
      "dist/credentials/HubspotApi.credentials.js",
      "dist/credentials/HubspotDeveloperApi.credentials.js",
      "dist/credentials/HubspotOAuth2Api.credentials.js",
      "dist/credentials/HumanticAiApi.credentials.js",
      "dist/credentials/HunterApi.credentials.js",
      "dist/credentials/IterableApi.credentials.js",
      "dist/credentials/Imap.credentials.js",
      "dist/credentials/IntercomApi.credentials.js",
      "dist/credentials/InvoiceNinjaApi.credentials.js",
      "dist/credentials/JiraSoftwareCloudApi.credentials.js",
      "dist/credentials/JiraSoftwareServerApi.credentials.js",
      "dist/credentials/JotFormApi.credentials.js",
      "dist/credentials/Kafka.credentials.js",
      "dist/credentials/KeapOAuth2Api.credentials.js",
      "dist/credentials/KitemakerApi.credentials.js",
      "dist/credentials/LemlistApi.credentials.js",
      "dist/credentials/LineNotifyOAuth2Api.credentials.js",
      "dist/credentials/LingvaNexApi.credentials.js",
      "dist/credentials/LinkedInOAuth2Api.credentials.js",
      "dist/credentials/Magento2Api.credentials.js",
      "dist/credentials/MailerLiteApi.credentials.js",
      "dist/credentials/MailcheckApi.credentials.js",
      "dist/credentials/MailchimpApi.credentials.js",
      "dist/credentials/MailchimpOAuth2Api.credentials.js",
      "dist/credentials/MailgunApi.credentials.js",
      "dist/credentials/MailjetEmailApi.credentials.js",
      "dist/credentials/MailjetSmsApi.credentials.js",
      "dist/credentials/MandrillApi.credentials.js",
      "dist/credentials/MarketstackApi.credentials.js",
      "dist/credentials/MatrixApi.credentials.js",
      "dist/credentials/MattermostApi.credentials.js",
      "dist/credentials/MauticApi.credentials.js",
      "dist/credentials/MauticOAuth2Api.credentials.js",
      "dist/credentials/MediumApi.credentials.js",
      "dist/credentials/MediumOAuth2Api.credentials.js",
      "dist/credentials/MessageBirdApi.credentials.js",
      "dist/credentials/MicrosoftExcelOAuth2Api.credentials.js",
      "dist/credentials/MicrosoftOAuth2Api.credentials.js",
      "dist/credentials/MicrosoftOneDriveOAuth2Api.credentials.js",
      "dist/credentials/MicrosoftOutlookOAuth2Api.credentials.js",
      "dist/credentials/MicrosoftSql.credentials.js",
      "dist/credentials/MicrosoftTeamsOAuth2Api.credentials.js",
      "dist/credentials/MicrosoftToDoOAuth2Api.credentials.js",
      "dist/credentials/MindeeReceiptApi.credentials.js",
      "dist/credentials/MindeeInvoiceApi.credentials.js",
      "dist/credentials/MispApi.credentials.js",
      "dist/credentials/MonicaCrmApi.credentials.js",
      "dist/credentials/MoceanApi.credentials.js",
      "dist/credentials/MondayComApi.credentials.js",
      "dist/credentials/MondayComOAuth2Api.credentials.js",
      "dist/credentials/MongoDb.credentials.js",
      "dist/credentials/Mqtt.credentials.js",
      "dist/credentials/Msg91Api.credentials.js",
      "dist/credentials/MySql.credentials.js",
      "dist/credentials/NasaApi.credentials.js",
      "dist/credentials/NetlifyApi.credentials.js",
      "dist/credentials/NextCloudApi.credentials.js",
      "dist/credentials/NextCloudOAuth2Api.credentials.js",
      "dist/credentials/NocoDb.credentials.js",
      "dist/credentials/NotionApi.credentials.js",
      "dist/credentials/NotionOAuth2Api.credentials.js",
      "dist/credentials/OAuth1Api.credentials.js",
      "dist/credentials/OAuth2Api.credentials.js",
      "dist/credentials/OpenWeatherMapApi.credentials.js",
      "dist/credentials/OrbitApi.credentials.js",
      "dist/credentials/OuraApi.credentials.js",
      "dist/credentials/PaddleApi.credentials.js",
      "dist/credentials/PagerDutyApi.credentials.js",
      "dist/credentials/PagerDutyOAuth2Api.credentials.js",
      "dist/credentials/PayPalApi.credentials.js",
      "dist/credentials/PeekalinkApi.credentials.js",
      "dist/credentials/PhantombusterApi.credentials.js",
      "dist/credentials/PipedriveApi.credentials.js",
      "dist/credentials/PipedriveOAuth2Api.credentials.js",
      "dist/credentials/PhilipsHueOAuth2Api.credentials.js",
      "dist/credentials/PlivoApi.credentials.js",
      "dist/credentials/Postgres.credentials.js",
      "dist/credentials/PostHogApi.credentials.js",
      "dist/credentials/PostmarkApi.credentials.js",
      "dist/credentials/ProfitWellApi.credentials.js",
      "dist/credentials/PushbulletOAuth2Api.credentials.js",
      "dist/credentials/PushoverApi.credentials.js",
      "dist/credentials/PushcutApi.credentials.js",
      "dist/credentials/QuestDb.credentials.js",
      "dist/credentials/QuickBaseApi.credentials.js",
      "dist/credentials/QuickBooksOAuth2Api.credentials.js",
      "dist/credentials/RabbitMQ.credentials.js",
      "dist/credentials/RaindropOAuth2Api.credentials.js",
      "dist/credentials/RedditOAuth2Api.credentials.js",
      "dist/credentials/Redis.credentials.js",
      "dist/credentials/RocketchatApi.credentials.js",
      "dist/credentials/RundeckApi.credentials.js",
      "dist/credentials/SalesforceJwtApi.credentials.js",
      "dist/credentials/SalesforceOAuth2Api.credentials.js",
      "dist/credentials/SalesmateApi.credentials.js",
      "dist/credentials/SeaTableApi.credentials.js",
      "dist/credentials/SecurityScorecardApi.credentials.js",
      "dist/credentials/SegmentApi.credentials.js",
      "dist/credentials/SendGridApi.credentials.js",
      "dist/credentials/SendyApi.credentials.js",
      "dist/credentials/SentryIoApi.credentials.js",
      "dist/credentials/SentryIoServerApi.credentials.js",
      "dist/credentials/SentryIoOAuth2Api.credentials.js",
      "dist/credentials/ServiceNowOAuth2Api.credentials.js",
      "dist/credentials/ShopifyApi.credentials.js",
      "dist/credentials/Signl4Api.credentials.js",
      "dist/credentials/SlackApi.credentials.js",
      "dist/credentials/SlackOAuth2Api.credentials.js",
      "dist/credentials/Sms77Api.credentials.js",
      "dist/credentials/Snowflake.credentials.js",
      "dist/credentials/Smtp.credentials.js",
      "dist/credentials/SpotifyOAuth2Api.credentials.js",
      "dist/credentials/StackbyApi.credentials.js",
      "dist/credentials/StravaOAuth2Api.credentials.js",
      "dist/credentials/StripeApi.credentials.js",
      "dist/credentials/SalesmateApi.credentials.js",
      "dist/credentials/SegmentApi.credentials.js",
      "dist/credentials/SshPassword.credentials.js",
      "dist/credentials/SshPrivateKey.credentials.js",
      "dist/credentials/Sftp.credentials.js",
      "dist/credentials/Signl4Api.credentials.js",
      "dist/credentials/SplunkApi.credentials.js",
      "dist/credentials/SpontitApi.credentials.js",
      "dist/credentials/SpotifyOAuth2Api.credentials.js",
      "dist/credentials/StoryblokContentApi.credentials.js",
      "dist/credentials/StoryblokManagementApi.credentials.js",
      "dist/credentials/StrapiApi.credentials.js",
      "dist/credentials/SurveyMonkeyApi.credentials.js",
      "dist/credentials/SurveyMonkeyOAuth2Api.credentials.js",
      "dist/credentials/TaigaApi.credentials.js",
      "dist/credentials/TapfiliateApi.credentials.js",
      "dist/credentials/TelegramApi.credentials.js",
      "dist/credentials/TheHiveApi.credentials.js",
      "dist/credentials/TimescaleDb.credentials.js",
      "dist/credentials/TodoistApi.credentials.js",
      "dist/credentials/TodoistOAuth2Api.credentials.js",
      "dist/credentials/TravisCiApi.credentials.js",
      "dist/credentials/TrelloApi.credentials.js",
      "dist/credentials/TwilioApi.credentials.js",
      "dist/credentials/TwistOAuth2Api.credentials.js",
      "dist/credentials/TwitterOAuth1Api.credentials.js",
      "dist/credentials/TypeformApi.credentials.js",
      "dist/credentials/TypeformOAuth2Api.credentials.js",
      "dist/credentials/TogglApi.credentials.js",
      "dist/credentials/TwakeCloudApi.credentials.js",
      "dist/credentials/TwakeServerApi.credentials.js",
      "dist/credentials/UnleashedSoftwareApi.credentials.js",
      "dist/credentials/UpleadApi.credentials.js",
      "dist/credentials/UProcApi.credentials.js",
      "dist/credentials/UptimeRobotApi.credentials.js",
      "dist/credentials/UrlScanIoApi.credentials.js",
      "dist/credentials/VeroApi.credentials.js",
      "dist/credentials/VonageApi.credentials.js",
      "dist/credentials/VenafiTppApi.credentials.js",
      "dist/credentials/WebflowApi.credentials.js",
      "dist/credentials/WebflowOAuth2Api.credentials.js",
      "dist/credentials/WekanApi.credentials.js",
      "dist/credentials/WiseApi.credentials.js",
      "dist/credentials/WooCommerceApi.credentials.js",
      "dist/credentials/WordpressApi.credentials.js",
      "dist/credentials/WufooApi.credentials.js",
      "dist/credentials/XeroOAuth2Api.credentials.js",
      "dist/credentials/YourlsApi.credentials.js",
      "dist/credentials/ZendeskApi.credentials.js",
      "dist/credentials/ZendeskOAuth2Api.credentials.js",
      "dist/credentials/ZohoOAuth2Api.credentials.js",
      "dist/credentials/ZoomApi.credentials.js",
      "dist/credentials/ZoomOAuth2Api.credentials.js",
      "dist/credentials/ZulipApi.credentials.js"
    ],
    "nodes": [
      "dist/nodes/ActionNetwork/ActionNetwork.node.js",
      "dist/nodes/ActiveCampaign/ActiveCampaign.node.js",
      "dist/nodes/ActiveCampaign/ActiveCampaignTrigger.node.js",
      "dist/nodes/AgileCrm/AgileCrm.node.js",
      "dist/nodes/Airtable/Airtable.node.js",
      "dist/nodes/Airtable/AirtableTrigger.node.js",
      "dist/nodes/AcuityScheduling/AcuitySchedulingTrigger.node.js",
      "dist/nodes/Amqp/Amqp.node.js",
      "dist/nodes/Amqp/AmqpTrigger.node.js",
      "dist/nodes/Asana/Asana.node.js",
      "dist/nodes/Asana/AsanaTrigger.node.js",
      "dist/nodes/ApiTemplateIo/ApiTemplateIo.node.js",
      "dist/nodes/Affinity/Affinity.node.js",
      "dist/nodes/Affinity/AffinityTrigger.node.js",
      "dist/nodes/Automizy/Automizy.node.js",
      "dist/nodes/Autopilot/Autopilot.node.js",
      "dist/nodes/Autopilot/AutopilotTrigger.node.js",
      "dist/nodes/Aws/AwsLambda.node.js",
      "dist/nodes/Aws/ACM/AwsAcm.node.js",
      "dist/nodes/Aws/ELB/AwsElb.node.js",
      "dist/nodes/Aws/Comprehend/AwsComprehend.node.js",
      "dist/nodes/Aws/DynamoDB/AwsDynamoDB.node.js",
      "dist/nodes/Aws/Rekognition/AwsRekognition.node.js",
      "dist/nodes/Aws/S3/AwsS3.node.js",
      "dist/nodes/Aws/SES/AwsSes.node.js",
      "dist/nodes/Aws/SQS/AwsSqs.node.js",
      "dist/nodes/Aws/Transcribe/AwsTranscribe.node.js",
      "dist/nodes/Aws/AwsSns.node.js",
      "dist/nodes/Aws/AwsSnsTrigger.node.js",
      "dist/nodes/Bannerbear/Bannerbear.node.js",
      "dist/nodes/Baserow/Baserow.node.js",
      "dist/nodes/Beeminder/Beeminder.node.js",
      "dist/nodes/Bitbucket/BitbucketTrigger.node.js",
      "dist/nodes/Bitly/Bitly.node.js",
      "dist/nodes/Bitwarden/Bitwarden.node.js",
      "dist/nodes/Box/Box.node.js",
      "dist/nodes/Box/BoxTrigger.node.js",
      "dist/nodes/Brandfetch/Brandfetch.node.js",
      "dist/nodes/Bubble/Bubble.node.js",
      "dist/nodes/Calendly/CalendlyTrigger.node.js",
      "dist/nodes/Chargebee/Chargebee.node.js",
      "dist/nodes/Chargebee/ChargebeeTrigger.node.js",
      "dist/nodes/CircleCi/CircleCi.node.js",
      "dist/nodes/Cisco/Webex/CiscoWebex.node.js",
      "dist/nodes/Cisco/Webex/CiscoWebexTrigger.node.js",
      "dist/nodes/Clearbit/Clearbit.node.js",
      "dist/nodes/ClickUp/ClickUp.node.js",
      "dist/nodes/ClickUp/ClickUpTrigger.node.js",
      "dist/nodes/Clockify/ClockifyTrigger.node.js",
      "dist/nodes/Clockify/Clockify.node.js",
      "dist/nodes/Cockpit/Cockpit.node.js",
      "dist/nodes/Compression.node.js",
      "dist/nodes/Coda/Coda.node.js",
      "dist/nodes/CoinGecko/CoinGecko.node.js",
      "dist/nodes/Contentful/Contentful.node.js",
      "dist/nodes/ConvertKit/ConvertKit.node.js",
      "dist/nodes/ConvertKit/ConvertKitTrigger.node.js",
      "dist/nodes/Copper/Copper.node.js",
      "dist/nodes/Copper/CopperTrigger.node.js",
      "dist/nodes/Cortex/Cortex.node.js",
      "dist/nodes/CrateDb/CrateDb.node.js",
      "dist/nodes/Cron.node.js",
      "dist/nodes/Crypto.node.js",
      "dist/nodes/CustomerIo/CustomerIo.node.js",
      "dist/nodes/CustomerIo/CustomerIoTrigger.node.js",
      "dist/nodes/DateTime.node.js",
      "dist/nodes/DeepL/DeepL.node.js",
      "dist/nodes/Demio/Demio.node.js",
      "dist/nodes/Discord/Discord.node.js",
      "dist/nodes/Discourse/Discourse.node.js",
      "dist/nodes/Disqus/Disqus.node.js",
      "dist/nodes/Drift/Drift.node.js",
      "dist/nodes/Dropbox/Dropbox.node.js",
      "dist/nodes/EditImage.node.js",
      "dist/nodes/Egoi/Egoi.node.js",
      "dist/nodes/Elastic/ElasticSecurity/ElasticSecurity.node.js",
      "dist/nodes/Elastic/Elasticsearch/Elasticsearch.node.js",
      "dist/nodes/EmailReadImap.node.js",
      "dist/nodes/EmailSend.node.js",
      "dist/nodes/Emelia/Emelia.node.js",
      "dist/nodes/Emelia/EmeliaTrigger.node.js",
      "dist/nodes/ErrorTrigger.node.js",
      "dist/nodes/ERPNext/ERPNext.node.js",
      "dist/nodes/Eventbrite/EventbriteTrigger.node.js",
      "dist/nodes/ExecuteCommand.node.js",
      "dist/nodes/ExecuteWorkflow.node.js",
      "dist/nodes/Facebook/FacebookGraphApi.node.js",
      "dist/nodes/Facebook/FacebookTrigger.node.js",
      "dist/nodes/FileMaker/FileMaker.node.js",
      "dist/nodes/Freshservice/Freshservice.node.js",
      "dist/nodes/Ftp.node.js",
      "dist/nodes/Freshdesk/Freshdesk.node.js",
      "dist/nodes/FreshworksCrm/FreshworksCrm.node.js",
      "dist/nodes/FormIo/FormIoTrigger.node.js",
      "dist/nodes/Flow/Flow.node.js",
      "dist/nodes/Flow/FlowTrigger.node.js",
      "dist/nodes/Formstack/FormstackTrigger.node.js",
      "dist/nodes/Function.node.js",
      "dist/nodes/FunctionItem.node.js",
      "dist/nodes/GetResponse/GetResponse.node.js",
      "dist/nodes/GetResponse/GetResponseTrigger.node.js",
      "dist/nodes/Ghost/Ghost.node.js",
      "dist/nodes/Git/Git.node.js",
      "dist/nodes/Github/Github.node.js",
      "dist/nodes/Github/GithubTrigger.node.js",
      "dist/nodes/Gitlab/Gitlab.node.js",
      "dist/nodes/Gitlab/GitlabTrigger.node.js",
      "dist/nodes/Google/BigQuery/GoogleBigQuery.node.js",
      "dist/nodes/Google/Books/GoogleBooks.node.js",
      "dist/nodes/Google/Analytics/GoogleAnalytics.node.js",
      "dist/nodes/Google/Calendar/GoogleCalendar.node.js",
      "dist/nodes/Google/CloudNaturalLanguage/GoogleCloudNaturalLanguage.node.js",
      "dist/nodes/Google/Contacts/GoogleContacts.node.js",
      "dist/nodes/Google/Docs/GoogleDocs.node.js",
      "dist/nodes/Google/Drive/GoogleDrive.node.js",
      "dist/nodes/Google/Firebase/CloudFirestore/CloudFirestore.node.js",
      "dist/nodes/Google/Firebase/RealtimeDatabase/RealtimeDatabase.node.js",
      "dist/nodes/Google/Gmail/Gmail.node.js",
      "dist/nodes/Google/GSuiteAdmin/GSuiteAdmin.node.js",
      "dist/nodes/Google/Perspective/GooglePerspective.node.js",
      "dist/nodes/Google/Sheet/GoogleSheets.node.js",
      "dist/nodes/Google/Slides/GoogleSlides.node.js",
      "dist/nodes/Google/Task/GoogleTasks.node.js",
      "dist/nodes/Google/Translate/GoogleTranslate.node.js",
      "dist/nodes/Google/YouTube/YouTube.node.js",
      "dist/nodes/Gotify/Gotify.node.js",
      "dist/nodes/GoToWebinar/GoToWebinar.node.js",
      "dist/nodes/GraphQL/GraphQL.node.js",
      "dist/nodes/Grist/Grist.node.js",
      "dist/nodes/Gumroad/GumroadTrigger.node.js",
      "dist/nodes/HackerNews/HackerNews.node.js",
      "dist/nodes/Harvest/Harvest.node.js",
      "dist/nodes/HelpScout/HelpScout.node.js",
      "dist/nodes/HelpScout/HelpScoutTrigger.node.js",
      "dist/nodes/HomeAssistant/HomeAssistant.node.js",
      "dist/nodes/HtmlExtract/HtmlExtract.node.js",
      "dist/nodes/HttpRequest.node.js",
      "dist/nodes/Hubspot/Hubspot.node.js",
      "dist/nodes/Hubspot/HubspotTrigger.node.js",
      "dist/nodes/HumanticAI/HumanticAi.node.js",
      "dist/nodes/Hunter/Hunter.node.js",
      "dist/nodes/ICalendar.node.js",
      "dist/nodes/If.node.js",
      "dist/nodes/Iterable/Iterable.node.js",
      "dist/nodes/Intercom/Intercom.node.js",
      "dist/nodes/Interval.node.js",
      "dist/nodes/ItemLists.node.js",
      "dist/nodes/InvoiceNinja/InvoiceNinja.node.js",
      "dist/nodes/InvoiceNinja/InvoiceNinjaTrigger.node.js",
      "dist/nodes/Jira/Jira.node.js",
      "dist/nodes/Jira/JiraTrigger.node.js",
      "dist/nodes/JotForm/JotFormTrigger.node.js",
      "dist/nodes/Kafka/Kafka.node.js",
      "dist/nodes/Kafka/KafkaTrigger.node.js",
      "dist/nodes/Keap/Keap.node.js",
      "dist/nodes/Keap/KeapTrigger.node.js",
      "dist/nodes/Kitemaker/Kitemaker.node.js",
      "dist/nodes/Lemlist/Lemlist.node.js",
      "dist/nodes/Lemlist/LemlistTrigger.node.js",
      "dist/nodes/Line/Line.node.js",
      "dist/nodes/LingvaNex/LingvaNex.node.js",
      "dist/nodes/LinkedIn/LinkedIn.node.js",
      "dist/nodes/Magento/Magento2.node.js",
      "dist/nodes/MailerLite/MailerLite.node.js",
      "dist/nodes/MailerLite/MailerLiteTrigger.node.js",
      "dist/nodes/Mailcheck/Mailcheck.node.js",
      "dist/nodes/Mailchimp/Mailchimp.node.js",
      "dist/nodes/Mailchimp/MailchimpTrigger.node.js",
      "dist/nodes/Mailgun/Mailgun.node.js",
      "dist/nodes/Mailjet/Mailjet.node.js",
      "dist/nodes/Mailjet/MailjetTrigger.node.js",
      "dist/nodes/Mandrill/Mandrill.node.js",
      "dist/nodes/Marketstack/Marketstack.node.js",
      "dist/nodes/Matrix/Matrix.node.js",
      "dist/nodes/Mattermost/Mattermost.node.js",
      "dist/nodes/Mautic/Mautic.node.js",
      "dist/nodes/Mautic/MauticTrigger.node.js",
      "dist/nodes/Medium/Medium.node.js",
      "dist/nodes/Merge.node.js",
      "dist/nodes/MessageBird/MessageBird.node.js",
      "dist/nodes/Microsoft/Excel/MicrosoftExcel.node.js",
      "dist/nodes/Microsoft/OneDrive/MicrosoftOneDrive.node.js",
      "dist/nodes/Microsoft/Outlook/MicrosoftOutlook.node.js",
      "dist/nodes/Microsoft/Sql/MicrosoftSql.node.js",
      "dist/nodes/Microsoft/Teams/MicrosoftTeams.node.js",
      "dist/nodes/Microsoft/ToDo/MicrosoftToDo.node.js",
      "dist/nodes/Mindee/Mindee.node.js",
      "dist/nodes/Misp/Misp.node.js",
      "dist/nodes/MonicaCrm/MonicaCrm.node.js",
      "dist/nodes/MoveBinaryData.node.js",
      "dist/nodes/Mocean/Mocean.node.js",
      "dist/nodes/MondayCom/MondayCom.node.js",
      "dist/nodes/MongoDb/MongoDb.node.js",
      "dist/nodes/MQTT/Mqtt.node.js",
      "dist/nodes/MQTT/MqttTrigger.node.js",
      "dist/nodes/MoveBinaryData.node.js",
      "dist/nodes/Msg91/Msg91.node.js",
      "dist/nodes/MySql/MySql.node.js",
      "dist/nodes/N8nTrigger.node.js",
      "dist/nodes/Nasa/Nasa.node.js",
      "dist/nodes/Netlify/Netlify.node.js",
      "dist/nodes/Netlify/NetlifyTrigger.node.js",
      "dist/nodes/NextCloud/NextCloud.node.js",
      "dist/nodes/NoOp.node.js",
      "dist/nodes/NocoDB/NocoDB.node.js",
      "dist/nodes/Notion/Notion.node.js",
      "dist/nodes/Notion/NotionTrigger.node.js",
      "dist/nodes/N8nTrainingCustomerDatastore.node.js",
      "dist/nodes/N8nTrainingCustomerMessenger.node.js",
      "dist/nodes/OpenThesaurus/OpenThesaurus.node.js",
      "dist/nodes/OpenWeatherMap.node.js",
      "dist/nodes/Orbit/Orbit.node.js",
      "dist/nodes/Oura/Oura.node.js",
      "dist/nodes/Paddle/Paddle.node.js",
      "dist/nodes/PagerDuty/PagerDuty.node.js",
      "dist/nodes/PayPal/PayPal.node.js",
      "dist/nodes/PayPal/PayPalTrigger.node.js",
      "dist/nodes/Peekalink/Peekalink.node.js",
      "dist/nodes/Phantombuster/Phantombuster.node.js",
      "dist/nodes/Pipedrive/Pipedrive.node.js",
      "dist/nodes/Pipedrive/PipedriveTrigger.node.js",
      "dist/nodes/PhilipsHue/PhilipsHue.node.js",
      "dist/nodes/Plivo/Plivo.node.js",
      "dist/nodes/Postgres/Postgres.node.js",
      "dist/nodes/PostHog/PostHog.node.js",
      "dist/nodes/Postmark/PostmarkTrigger.node.js",
      "dist/nodes/ProfitWell/ProfitWell.node.js",
      "dist/nodes/Pushbullet/Pushbullet.node.js",
      "dist/nodes/Pushcut/Pushcut.node.js",
      "dist/nodes/Pushcut/PushcutTrigger.node.js",
      "dist/nodes/Pushover/Pushover.node.js",
      "dist/nodes/QuestDb/QuestDb.node.js",
      "dist/nodes/QuickBase/QuickBase.node.js",
      "dist/nodes/QuickBooks/QuickBooks.node.js",
      "dist/nodes/RabbitMQ/RabbitMQ.node.js",
      "dist/nodes/Raindrop/Raindrop.node.js",
      "dist/nodes/RabbitMQ/RabbitMQTrigger.node.js",
      "dist/nodes/ReadBinaryFile.node.js",
      "dist/nodes/ReadBinaryFiles.node.js",
      "dist/nodes/ReadPdf.node.js",
      "dist/nodes/Reddit/Reddit.node.js",
      "dist/nodes/Redis/Redis.node.js",
      "dist/nodes/RenameKeys.node.js",
      "dist/nodes/Rocketchat/Rocketchat.node.js",
      "dist/nodes/RssFeedRead.node.js",
      "dist/nodes/Rundeck/Rundeck.node.js",
      "dist/nodes/S3/S3.node.js",
      "dist/nodes/Salesforce/Salesforce.node.js",
      "dist/nodes/SeaTable/SeaTable.node.js",
      "dist/nodes/SeaTable/SeaTableTrigger.node.js",
      "dist/nodes/SecurityScorecard/SecurityScorecard.node.js",
      "dist/nodes/Set.node.js",
      "dist/nodes/SentryIo/SentryIo.node.js",
      "dist/nodes/SendGrid/SendGrid.node.js",
      "dist/nodes/ServiceNow/ServiceNow.node.js",
      "dist/nodes/Shopify/Shopify.node.js",
      "dist/nodes/Shopify/ShopifyTrigger.node.js",
      "dist/nodes/Signl4/Signl4.node.js",
      "dist/nodes/Slack/Slack.node.js",
      "dist/nodes/Sms77/Sms77.node.js",
      "dist/nodes/Snowflake/Snowflake.node.js",
      "dist/nodes/SplitInBatches.node.js",
      "dist/nodes/Splunk/Splunk.node.js",
      "dist/nodes/Spontit/Spontit.node.js",
      "dist/nodes/Spotify/Spotify.node.js",
      "dist/nodes/SpreadsheetFile.node.js",
      "dist/nodes/Stackby/Stackby.node.js",
      "dist/nodes/SseTrigger.node.js",
      "dist/nodes/Ssh/Ssh.node.js",
      "dist/nodes/Start.node.js",
      "dist/nodes/Storyblok/Storyblok.node.js",
      "dist/nodes/Strapi/Strapi.node.js",
      "dist/nodes/Strava/Strava.node.js",
      "dist/nodes/Strava/StravaTrigger.node.js",
      "dist/nodes/Stripe/Stripe.node.js",
      "dist/nodes/Stripe/StripeTrigger.node.js",
      "dist/nodes/Switch.node.js",
      "dist/nodes/Salesmate/Salesmate.node.js",
      "dist/nodes/Segment/Segment.node.js",
      "dist/nodes/Sendy/Sendy.node.js",
      "dist/nodes/StopAndError.node.js",
      "dist/nodes/SurveyMonkey/SurveyMonkeyTrigger.node.js",
      "dist/nodes/Taiga/Taiga.node.js",
      "dist/nodes/Taiga/TaigaTrigger.node.js",
      "dist/nodes/Tapfiliate/Tapfiliate.node.js",
      "dist/nodes/Telegram/Telegram.node.js",
      "dist/nodes/Telegram/TelegramTrigger.node.js",
      "dist/nodes/TheHive/TheHive.node.js",
      "dist/nodes/TheHive/TheHiveTrigger.node.js",
      "dist/nodes/TimescaleDb/TimescaleDb.node.js",
      "dist/nodes/Todoist/Todoist.node.js",
      "dist/nodes/Toggl/TogglTrigger.node.js",
      "dist/nodes/TravisCi/TravisCi.node.js",
      "dist/nodes/Trello/Trello.node.js",
      "dist/nodes/Trello/TrelloTrigger.node.js",
      "dist/nodes/Twilio/Twilio.node.js",
      "dist/nodes/Twist/Twist.node.js",
      "dist/nodes/Twitter/Twitter.node.js",
      "dist/nodes/Typeform/TypeformTrigger.node.js",
      "dist/nodes/Twake/Twake.node.js",
      "dist/nodes/UnleashedSoftware/UnleashedSoftware.node.js",
      "dist/nodes/Uplead/Uplead.node.js",
      "dist/nodes/UProc/UProc.node.js",
      "dist/nodes/UptimeRobot/UptimeRobot.node.js",
      "dist/nodes/UrlScanIo/UrlScanIo.node.js",
      "dist/nodes/Vero/Vero.node.js",
      "dist/nodes/Venafi/Tpp/VenafiTpp.node.js",
      "dist/nodes/Venafi/Tpp/VenafiTppTrigger.node.js",
      "dist/nodes/Vonage/Vonage.node.js",
      "dist/nodes/Wait.node.js",
      "dist/nodes/Webflow/Webflow.node.js",
      "dist/nodes/Webflow/WebflowTrigger.node.js",
      "dist/nodes/Webhook.node.js",
      "dist/nodes/Wekan/Wekan.node.js",
      "dist/nodes/Wordpress/Wordpress.node.js",
      "dist/nodes/WorkflowTrigger.node.js",
      "dist/nodes/WooCommerce/WooCommerce.node.js",
      "dist/nodes/WooCommerce/WooCommerceTrigger.node.js",
      "dist/nodes/WriteBinaryFile.node.js",
      "dist/nodes/Wufoo/WufooTrigger.node.js",
      "dist/nodes/Wise/Wise.node.js",
      "dist/nodes/Wise/WiseTrigger.node.js",
      "dist/nodes/Xero/Xero.node.js",
      "dist/nodes/Xml.node.js",
      "dist/nodes/Yourls/Yourls.node.js",
      "dist/nodes/Zendesk/Zendesk.node.js",
      "dist/nodes/Zendesk/ZendeskTrigger.node.js",
      "dist/nodes/Zoho/ZohoCrm.node.js",
      "dist/nodes/Zoom/Zoom.node.js",
      "dist/nodes/Zulip/Zulip.node.js"
    ]
  },
  "devDependencies": {
    "@types/aws4": "^1.5.1",
    "@types/basic-auth": "^1.1.2",
    "@types/cheerio": "^0.22.15",
    "@types/cron": "^1.7.1",
    "@types/eventsource": "^1.1.2",
    "@types/express": "^4.17.6",
    "@types/formidable": "^1.0.31",
    "@types/gm": "^1.18.2",
    "@types/imap-simple": "^4.2.0",
    "@types/jest": "^26.0.13",
    "@types/jsonwebtoken": "^8.5.2",
    "@types/lodash.set": "^4.3.6",
    "@types/mailparser": "^2.7.3",
    "@types/mime-types": "^2.1.0",
    "@types/moment-timezone": "^0.5.12",
    "@types/mongodb": "^3.5.4",
    "@types/mqtt": "^2.5.0",
    "@types/mssql": "^6.0.2",
    "@types/node": "^14.14.40",
    "@types/nodemailer": "^6.4.0",
    "@types/redis": "^2.8.11",
    "@types/request-promise-native": "~1.0.15",
    "@types/ssh2-sftp-client": "^5.1.0",
    "@types/tmp": "^0.2.0",
    "@types/uuid": "^8.3.0",
    "@types/xml2js": "^0.4.3",
    "gulp": "^4.0.0",
    "jest": "^26.4.2",
    "n8n-workflow": "~0.71.0",
    "nodelinter": "^0.1.9",
    "ts-jest": "^26.3.0",
    "tslint": "^6.1.2",
    "typescript": "~4.3.5"
  },
  "dependencies": {
    "@types/lossless-json": "^1.0.0",
    "@types/promise-ftp": "^1.3.4",
    "@types/snowflake-sdk": "^1.5.1",
    "amqplib": "^0.8.0",
    "aws4": "^1.8.0",
    "basic-auth": "^2.0.1",
    "change-case": "^4.1.1",
    "cheerio": "1.0.0-rc.6",
    "cron": "^1.7.2",
    "eventsource": "^1.0.7",
    "fflate": "^0.7.0",
    "fast-glob": "^3.2.5",
    "formidable": "^1.2.1",
    "get-system-fonts": "^2.0.2",
    "gm": "^1.23.1",
    "iconv-lite": "^0.6.2",
    "ics": "^2.27.0",
    "imap-simple": "^4.3.0",
    "iso-639-1": "^2.1.3",
    "jsonwebtoken": "^8.5.1",
    "kafkajs": "^1.14.0",
    "lodash.get": "^4.4.2",
    "lodash.set": "^4.3.2",
    "lodash.unset": "^4.5.2",
    "lossless-json": "^1.0.4",
    "mailparser": "^3.2.0",
    "moment": "2.29.1",
    "moment-timezone": "^0.5.28",
    "mongodb": "^3.6.9",
    "mqtt": "4.2.6",
    "mssql": "^6.2.0",
<<<<<<< HEAD
    "mysql2": "^2.0.1",
    "n8n-core": "~0.66.0",
    "node-ssh": "^11.0.0",
    "nodemailer": "^6.4.6",
=======
    "mysql2": "~2.3.0",
    "node-ssh": "^12.0.0",
    "n8n-core": "~0.87.0",
    "nodemailer": "^6.5.0",
>>>>>>> 86184157
    "pdf-parse": "^1.1.1",
    "pg": "^8.3.0",
    "pg-promise": "^10.5.8",
    "promise-ftp": "^1.3.5",
    "redis": "^3.1.1",
    "request": "^2.88.2",
    "rhea": "^1.0.11",
    "rss-parser": "^3.7.0",
    "simple-git": "^2.36.2",
    "snowflake-sdk": "^1.5.3",
    "ssh2-sftp-client": "^7.0.0",
    "tmp-promise": "^3.0.2",
    "uuid": "^8.3.0",
    "vm2": "^3.6.10",
    "xlsx": "^0.17.0",
    "xml2js": "^0.4.23"
  },
  "jest": {
    "transform": {
      "^.+\\.tsx?$": "ts-jest"
    },
    "testURL": "http://localhost/",
    "testRegex": "(/__tests__/.*|(\\.|/)(test|spec))\\.(jsx?|tsx?)$",
    "testPathIgnorePatterns": [
      "/dist/",
      "/node_modules/"
    ],
    "moduleFileExtensions": [
      "ts",
      "tsx",
      "js",
      "json"
    ]
  }
}<|MERGE_RESOLUTION|>--- conflicted
+++ resolved
@@ -706,17 +706,10 @@
     "mongodb": "^3.6.9",
     "mqtt": "4.2.6",
     "mssql": "^6.2.0",
-<<<<<<< HEAD
-    "mysql2": "^2.0.1",
-    "n8n-core": "~0.66.0",
-    "node-ssh": "^11.0.0",
-    "nodemailer": "^6.4.6",
-=======
     "mysql2": "~2.3.0",
     "node-ssh": "^12.0.0",
     "n8n-core": "~0.87.0",
     "nodemailer": "^6.5.0",
->>>>>>> 86184157
     "pdf-parse": "^1.1.1",
     "pg": "^8.3.0",
     "pg-promise": "^10.5.8",
