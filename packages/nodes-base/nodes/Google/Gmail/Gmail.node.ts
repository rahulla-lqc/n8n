import {
	IExecuteFunctions,
} from 'n8n-core';

import {
	IBinaryKeyData,
	IDataObject,
	ILoadOptionsFunctions,
	INodeExecutionData,
	INodePropertyOptions,
	INodeType,
	INodeTypeDescription,
} from 'n8n-workflow';

import {
	encodeEmail,
	extractEmail,
	googleApiRequest,
	googleApiRequestAllItems,
	parseRawEmail,
} from './GenericFunctions';

import {
	messageFields,
	messageOperations,
} from './MessageDescription';

import {
	messageLabelFields,
	messageLabelOperations,
} from './MessageLabelDescription';

import {
	labelFields,
	labelOperations,
} from './LabelDescription';

import {
	draftFields,
	draftOperations,
} from './DraftDescription';

import {
	threadFields,
	threadOperations,
} from './ThreadDescription';

import {
	threadLabelFields,
	threadLabelOperations,
} from './ThreadLabelDescription';

import {
	isEmpty,
} from 'lodash';

export interface IEmail {
	from?: string;
	to?: string;
	cc?: string;
	bcc?: string;
	inReplyTo?: string;
	reference?: string;
	subject: string;
	body: string;
	htmlBody?: string;
	attachments?: IDataObject[];
}

interface IAttachments {
	type: string;
	name: string;
	content: string;
}

export class Gmail implements INodeType {
	description: INodeTypeDescription = {
		displayName: 'Gmail',
		name: 'gmail',
		icon: 'file:gmail.svg',
		group: ['transform'],
		version: 1,
		subtitle: '={{$parameter["operation"] + ": " + $parameter["resource"]}}',
		description: 'Consume the Gmail API',
		defaults: {
			name: 'Gmail',
		},
		inputs: ['main'],
		outputs: ['main'],
		credentials: [
			{
				name: 'googleApi',
				required: true,
				displayOptions: {
					show: {
						authentication: [
							'serviceAccount',
						],
					},
				},
			},
			{
				name: 'gmailOAuth2',
				required: true,
				displayOptions: {
					show: {
						authentication: [
							'oAuth2',
						],
					},
				},
			},
		],
		properties: [
			{
				displayName: 'Authentication',
				name: 'authentication',
				type: 'options',
				options: [
					{
						name: 'Service Account',
						value: 'serviceAccount',
					},
					{
						name: 'OAuth2',
						value: 'oAuth2',
					},
				],
				default: 'oAuth2',
			},
			{
				displayName: 'Resource',
				name: 'resource',
				type: 'options',
				noDataExpression: true,
				options: [
					{
						name: 'Draft',
						value: 'draft',
					},
					{
						name: 'Label',
						value: 'label',
					},
					{
						name: 'Message',
						value: 'message',
					},
					{
						name: 'Message Label',
						value: 'messageLabel',
					},
					{
						name: 'Thread',
						value: 'thread',
					},
					{
						name: 'Thread Label',
						value: 'threadLabel',
					},
				],
				default: 'draft',
<<<<<<< HEAD
				description: 'The resource to operate on',
=======
>>>>>>> 061e36e8
			},
			//-------------------------------
			// Draft Operations
			//-------------------------------
			...draftOperations,
			...draftFields,
			//-------------------------------
			// Label Operations
			//-------------------------------
			...labelOperations,
			...labelFields,
			//-------------------------------
			// Message Operations
			//-------------------------------
			...messageOperations,
			...messageFields,
			//-------------------------------
			// MessageLabel Operations
			//-------------------------------
			...messageLabelOperations,
			...messageLabelFields,
			//-------------------------------
			// Thread Operations
			//-------------------------------
			...threadOperations,
			...threadFields,
			//-------------------------------
			// ThreadLabels Operations
			//-------------------------------
			...threadLabelOperations,
			...threadLabelFields,
		],
	};

	methods = {
		loadOptions: {
			// Get all the labels to display them to user so that he can
			// select them easily
			async getLabels(
				this: ILoadOptionsFunctions,
			): Promise<INodePropertyOptions[]> {
				const returnData: INodePropertyOptions[] = [];
				const labels = await googleApiRequestAllItems.call(
					this,
					'labels',
					'GET',
					'/gmail/v1/users/me/labels',
				);
				for (const label of labels) {
					if (label.type === 'user') {
						returnData.push({
							name: label.name,
							value: label.id,
						});
					}
				}
				return returnData.sort((a, b) => {
					if (a.name < b.name) { return -1; }
					if (a.name > b.name) { return 1; }
					return 0;
				});
			},
		},
	};

	async execute(this: IExecuteFunctions): Promise<INodeExecutionData[][]> {
		const items = this.getInputData();
		const returnData: IDataObject[] = [];
		const resource = this.getNodeParameter('resource', 0) as string;
		const operation = this.getNodeParameter('operation', 0) as string;

		let method = '';
		let body: IDataObject = {};
		let qs: IDataObject = {};
		let endpoint = '';
		let responseData;

		for (let i = 0; i < items.length; i++) {
			try {
				if (resource === 'label') {
					if (operation === 'create') {
						//https://developers.google.com/gmail/api/v1/reference/users/labels/create
						const labelName = this.getNodeParameter('name', i) as string;
						const labelListVisibility = this.getNodeParameter('labelListVisibility', i) as string;
						const messageListVisibility = this.getNodeParameter('messageListVisibility', i) as string;

						method = 'POST';
						endpoint = '/gmail/v1/users/me/labels';

						body = {
							labelListVisibility,
							messageListVisibility,
							name: labelName,
						};

						responseData = await googleApiRequest.call(this, method, endpoint, body, qs);
					}
					if (operation === 'delete') {
						//https://developers.google.com/gmail/api/v1/reference/users/labels/delete
						const labelId = this.getNodeParameter('labelId', i) as string[];

						method = 'DELETE';
						endpoint = `/gmail/v1/users/me/labels/${labelId}`;
						responseData = await googleApiRequest.call(this, method, endpoint, body, qs);
						responseData = { success: true };

					}
					if (operation === 'get') {
						// https://developers.google.com/gmail/api/v1/reference/users/labels/get
						const labelId = this.getNodeParameter('labelId', i);

						method = 'GET';
						endpoint = `/gmail/v1/users/me/labels/${labelId}`;

						responseData = await googleApiRequest.call(this, method, endpoint, body, qs);
					}
					if (operation === 'getAll') {
						const returnAll = this.getNodeParameter('returnAll', i) as boolean;

						responseData = await googleApiRequest.call(
							this,
							'GET',
							`/gmail/v1/users/me/labels`,
							{},
							qs,
						);

						responseData = responseData.labels;

						if (!returnAll) {
							const limit = this.getNodeParameter('limit', i) as number;
							responseData = responseData.splice(0, limit);
						}
					}
				}
				if (resource === 'messageLabel') {
					if (operation === 'remove') {
						//https://developers.google.com/gmail/api/v1/reference/users/messages/modify
						const messageID = this.getNodeParameter('messageId', i);
						const labelIds = this.getNodeParameter('labelIds', i) as string[];

						method = 'POST';
						endpoint = `/gmail/v1/users/me/messages/${messageID}/modify`;
						body = {
							removeLabelIds: labelIds,
						};
						responseData = await googleApiRequest.call(this, method, endpoint, body, qs);
					}
					if (operation === 'add') {
						// https://developers.google.com/gmail/api/v1/reference/users/messages/modify
						const messageID = this.getNodeParameter('messageId', i);
						const labelIds = this.getNodeParameter('labelIds', i) as string[];

						method = 'POST';
						endpoint = `/gmail/v1/users/me/messages/${messageID}/modify`;

						body = {
							addLabelIds: labelIds,
						};

						responseData = await googleApiRequest.call(this, method, endpoint, body, qs);
					}
				}
				if (resource === 'message') {
					if (operation === 'send') {
						// https://developers.google.com/gmail/api/v1/reference/users/messages/send

						const additionalFields = this.getNodeParameter('additionalFields', i) as IDataObject;

						let toStr = '';
						let ccStr = '';
						let bccStr = '';
						let attachmentsList: IDataObject[] = [];

						const toList = this.getNodeParameter('toList', i) as IDataObject[];

						toList.forEach((email) => {
							toStr += `<${email}>, `;
						});

						if (additionalFields.ccList) {
							const ccList = additionalFields.ccList as IDataObject[];

							ccList.forEach((email) => {
								ccStr += `<${email}>, `;
							});
						}

						if (additionalFields.bccList) {
							const bccList = additionalFields.bccList as IDataObject[];

							bccList.forEach((email) => {
								bccStr += `<${email}>, `;
							});
						}

						if (additionalFields.attachmentsUi) {
							const attachmentsUi = additionalFields.attachmentsUi as IDataObject;
							const attachmentsBinary = [];
							if (!isEmpty(attachmentsUi)) {
								if (attachmentsUi.hasOwnProperty('attachmentsBinary')
									&& !isEmpty(attachmentsUi.attachmentsBinary)
									&& items[i].binary) {
									// @ts-ignore
									for (const { property } of attachmentsUi.attachmentsBinary as IDataObject[]) {
										for (const binaryProperty of (property as string).split(',')) {
											if (items[i].binary![binaryProperty] !== undefined) {
												const binaryData = items[i].binary![binaryProperty];
												attachmentsBinary.push({
													name: binaryData.fileName || 'unknown',
													content: binaryData.data,
													type: binaryData.mimeType,
												});
											}
										}
									}
								}

								qs = {
									userId: 'me',
									uploadType: 'media',
								};
								attachmentsList = attachmentsBinary;
							}
						}

						const email: IEmail = {
							from: additionalFields.senderName as string || '',
							to: toStr,
							cc: ccStr,
							bcc: bccStr,
							subject: this.getNodeParameter('subject', i) as string,
							body: this.getNodeParameter('message', i) as string,
							attachments: attachmentsList,
						};

						if (this.getNodeParameter('includeHtml', i, false) as boolean === true) {
							email.htmlBody = this.getNodeParameter('htmlMessage', i) as string;
						}

						endpoint = '/gmail/v1/users/me/messages/send';
						method = 'POST';

						body = {
							raw: await encodeEmail(email),
						};

						responseData = await googleApiRequest.call(this, method, endpoint, body, qs);
					}
					if (operation === 'reply') {

						const id = this.getNodeParameter('messageId', i) as string;
						const additionalFields = this.getNodeParameter('additionalFields', i) as IDataObject;

						let toStr = '';
						let ccStr = '';
						let bccStr = '';
						let attachmentsList: IDataObject[] = [];

						const toList = this.getNodeParameter('toList', i) as IDataObject[];

						toList.forEach((email) => {
							toStr += `<${email}>, `;
						});

						if (additionalFields.ccList) {
							const ccList = additionalFields.ccList as IDataObject[];

							ccList.forEach((email) => {
								ccStr += `<${email}>, `;
							});
						}

						if (additionalFields.bccList) {
							const bccList = additionalFields.bccList as IDataObject[];

							bccList.forEach((email) => {
								bccStr += `<${email}>, `;
							});
						}

						if (additionalFields.attachmentsUi) {
							const attachmentsUi = additionalFields.attachmentsUi as IDataObject;
							const attachmentsBinary = [];
							if (!isEmpty(attachmentsUi)) {
								if (attachmentsUi.hasOwnProperty('attachmentsBinary')
									&& !isEmpty(attachmentsUi.attachmentsBinary)
									&& items[i].binary) {
									// @ts-ignore
									for (const { property } of attachmentsUi.attachmentsBinary as IDataObject[]) {
										for (const binaryProperty of (property as string).split(',')) {
											if (items[i].binary![binaryProperty] !== undefined) {
												const binaryData = items[i].binary![binaryProperty];
												attachmentsBinary.push({
													name: binaryData.fileName || 'unknown',
													content: binaryData.data,
													type: binaryData.mimeType,
												});
											}
										}
									}
								}

								qs = {
									userId: 'me',
									uploadType: 'media',
								};
								attachmentsList = attachmentsBinary;
							}
						}

						endpoint = `/gmail/v1/users/me/messages/${id}`;

						qs.format = 'metadata';

						const { payload } = await googleApiRequest.call(this, method, endpoint, body, qs);

						if (toStr === '') {
							for (const header of payload.headers as IDataObject[]) {
								if (header.name === 'From') {
									toStr = `<${extractEmail(header.value as string)}>,`;
									break;
								}
							}
						}

						const subject = payload.headers.filter((data: { [key: string]: string }) => data.name === 'Subject')[0]?.value  || '';
						const references = payload.headers.filter((data: { [key: string]: string }) => data.name === 'References')[0]?.value || '';

						const email: IEmail = {
							from: additionalFields.senderName as string || '',
							to: toStr,
							cc: ccStr,
							bcc: bccStr,
							subject,
							body: this.getNodeParameter('message', i) as string,
							attachments: attachmentsList,
						};

						if (this.getNodeParameter('includeHtml', i, false) as boolean === true) {
							email.htmlBody = this.getNodeParameter('htmlMessage', i) as string;
						}

						endpoint = '/gmail/v1/users/me/messages/send';
						method = 'POST';

						email.inReplyTo = id;
						email.reference = references;

						body = {
							raw: await encodeEmail(email),
							threadId: this.getNodeParameter('threadId', i) as string,
						};

						responseData = await googleApiRequest.call(this, method, endpoint, body, qs);
					}
					if (operation === 'get') {
						//https://developers.google.com/gmail/api/v1/reference/users/messages/get
						method = 'GET';

						const id = this.getNodeParameter('messageId', i);

						const additionalFields = this.getNodeParameter('additionalFields', i) as IDataObject;
						const format = additionalFields.format || 'resolved';

						if (format === 'resolved') {
							qs.format = 'raw';
						} else {
							qs.format = format;
						}

						endpoint = `/gmail/v1/users/me/messages/${id}`;

						responseData = await googleApiRequest.call(this, method, endpoint, body, qs);

						let nodeExecutionData: INodeExecutionData;
						if (format === 'resolved') {
							const dataPropertyNameDownload = additionalFields.dataPropertyAttachmentsPrefixName as string || 'attachment_';

							nodeExecutionData = await parseRawEmail.call(this, responseData, dataPropertyNameDownload);
						} else {
							nodeExecutionData = {
								json: responseData,
							};
						}

						responseData = nodeExecutionData;
					}
					if (operation === 'getAll') {
						const returnAll = this.getNodeParameter('returnAll', i) as boolean;
						const additionalFields = this.getNodeParameter('additionalFields', i) as IDataObject;
						Object.assign(qs, additionalFields);

						if (qs.labelIds) {
							// tslint:disable-next-line: triple-equals
							if (qs.labelIds == '') {
								delete qs.labelIds;
							} else {
								qs.labelIds = qs.labelIds as string[];
							}
						}

						if (returnAll) {
							responseData = await googleApiRequestAllItems.call(
								this,
								'messages',
								'GET',
								`/gmail/v1/users/me/messages`,
								{},
								qs,
							);
						} else {
							qs.maxResults = this.getNodeParameter('limit', i) as number;
							responseData = await googleApiRequest.call(
								this,
								'GET',
								`/gmail/v1/users/me/messages`,
								{},
								qs,
							);
							responseData = responseData.messages;
						}

						if (responseData === undefined) {
							responseData = [];
						}

						const format = additionalFields.format || 'resolved';

						if (format !== 'ids') {

							if (format === 'resolved') {
								qs.format = 'raw';
							} else {
								qs.format = format;
							}

							for (let i = 0; i < responseData.length; i++) {
								responseData[i] = await googleApiRequest.call(
									this,
									'GET',
									`/gmail/v1/users/me/messages/${responseData[i].id}`,
									body,
									qs,
								);

								if (format === 'resolved') {
									const dataPropertyNameDownload = additionalFields.dataPropertyAttachmentsPrefixName as string || 'attachment_';

									responseData[i] = await parseRawEmail.call(this, responseData[i], dataPropertyNameDownload);
								}
							}
						}

						if (format !== 'resolved') {
							responseData = this.helpers.returnJsonArray(responseData);
						}

					}
					if (operation === 'delete') {
						// https://developers.google.com/gmail/api/v1/reference/users/messages/delete
						method = 'DELETE';
						const id = this.getNodeParameter('messageId', i);

						endpoint = `/gmail/v1/users/me/messages/${id}`;

						responseData = await googleApiRequest.call(this, method, endpoint, body, qs);

						responseData = { success: true };
					}
				}
				if (resource === 'draft') {
					if (operation === 'create') {
						// https://developers.google.com/gmail/api/v1/reference/users/drafts/create

						const additionalFields = this.getNodeParameter('additionalFields', i) as IDataObject;

						let toStr = '';
						let ccStr = '';
						let bccStr = '';
						let attachmentsList: IDataObject[] = [];

						if (additionalFields.toList) {
							const toList = additionalFields.toList as IDataObject[];

							toList.forEach((email) => {
								toStr += `<${email}>, `;
							});
						}

						if (additionalFields.ccList) {
							const ccList = additionalFields.ccList as IDataObject[];

							ccList.forEach((email) => {
								ccStr += `<${email}>, `;
							});
						}

						if (additionalFields.bccList) {
							const bccList = additionalFields.bccList as IDataObject[];

							bccList.forEach((email) => {
								bccStr += `<${email}>, `;
							});
						}

						if (additionalFields.attachmentsUi) {
							const attachmentsUi = additionalFields.attachmentsUi as IDataObject;
							const attachmentsBinary = [];
							if (!isEmpty(attachmentsUi)) {
								if (!isEmpty(attachmentsUi)) {
									if (attachmentsUi.hasOwnProperty('attachmentsBinary')
										&& !isEmpty(attachmentsUi.attachmentsBinary)
										&& items[i].binary) {
										for (const { property } of attachmentsUi.attachmentsBinary as IDataObject[]) {
											for (const binaryProperty of (property as string).split(',')) {
												if (items[i].binary![binaryProperty] !== undefined) {
													const binaryData = items[i].binary![binaryProperty];
													attachmentsBinary.push({
														name: binaryData.fileName || 'unknown',
														content: binaryData.data,
														type: binaryData.mimeType,
													});
												}
											}
										}
									}
								}

								qs = {
									userId: 'me',
									uploadType: 'media',
								};

								attachmentsList = attachmentsBinary;
							}
						}

						const email: IEmail = {
							to: toStr,
							cc: ccStr,
							bcc: bccStr,
							subject: this.getNodeParameter('subject', i) as string,
							body: this.getNodeParameter('message', i) as string,
							attachments: attachmentsList,
						};

						if (this.getNodeParameter('includeHtml', i, false) as boolean === true) {
							email.htmlBody = this.getNodeParameter('htmlMessage', i) as string;
						}

						endpoint = '/gmail/v1/users/me/drafts';
						method = 'POST';

						body = {
							message: {
								raw: await encodeEmail(email),
							},
						};

						responseData = await googleApiRequest.call(this, method, endpoint, body, qs);
					}
					if (operation === 'get') {
						// https://developers.google.com/gmail/api/v1/reference/users/drafts/get
						method = 'GET';
						const id = this.getNodeParameter('messageId', i);

						const additionalFields = this.getNodeParameter('additionalFields', i) as IDataObject;
						const format = additionalFields.format || 'resolved';

						if (format === 'resolved') {
							qs.format = 'raw';
						} else {
							qs.format = format;
						}

						endpoint = `/gmail/v1/users/me/drafts/${id}`;

						responseData = await googleApiRequest.call(this, method, endpoint, body, qs);

						const binaryData: IBinaryKeyData = {};

						let nodeExecutionData: INodeExecutionData;
						if (format === 'resolved') {
							const dataPropertyNameDownload = additionalFields.dataPropertyAttachmentsPrefixName as string || 'attachment_';

							nodeExecutionData = await parseRawEmail.call(this, responseData.message, dataPropertyNameDownload);

							// Add the draft-id
							nodeExecutionData.json.messageId = nodeExecutionData.json.id;
							nodeExecutionData.json.id = responseData.id;
						} else {
							nodeExecutionData = {
								json: responseData,
								binary: Object.keys(binaryData).length ? binaryData : undefined,
							};
						}

						responseData = nodeExecutionData;
					}
					if (operation === 'delete') {
						// https://developers.google.com/gmail/api/v1/reference/users/drafts/delete
						method = 'DELETE';
						const id = this.getNodeParameter('messageId', i);

						endpoint = `/gmail/v1/users/me/drafts/${id}`;

						responseData = await googleApiRequest.call(this, method, endpoint, body, qs);

						responseData = { success: true };
					}
					if (operation === 'getAll') {
						const returnAll = this.getNodeParameter('returnAll', i) as boolean;
						const additionalFields = this.getNodeParameter('additionalFields', i) as IDataObject;
						Object.assign(qs, additionalFields);

						if (returnAll) {
							responseData = await googleApiRequestAllItems.call(
								this,
								'drafts',
								'GET',
								`/gmail/v1/users/me/drafts`,
								{},
								qs,
							);
						} else {
							qs.maxResults = this.getNodeParameter('limit', i) as number;
							responseData = await googleApiRequest.call(
								this,
								'GET',
								`/gmail/v1/users/me/drafts`,
								{},
								qs,
							);
							responseData = responseData.drafts;
						}

						if (responseData === undefined) {
							responseData = [];
						}

						const format = additionalFields.format || 'resolved';

						if (format !== 'ids') {
							if (format === 'resolved') {
								qs.format = 'raw';
							} else {
								qs.format = format;
							}

							for (let i = 0; i < responseData.length; i++) {

								responseData[i] = await googleApiRequest.call(
									this,
									'GET',
									`/gmail/v1/users/me/drafts/${responseData[i].id}`,
									body,
									qs,
								);

								if (format === 'resolved') {
									const dataPropertyNameDownload = additionalFields.dataPropertyAttachmentsPrefixName as string || 'attachment_';
									const id = responseData[i].id;
									responseData[i] = await parseRawEmail.call(this, responseData[i].message, dataPropertyNameDownload);

									// Add the draft-id
									responseData[i].json.messageId = responseData[i].json.id;
									responseData[i].json.id = id;
								}
							}
						}

						if (format !== 'resolved') {
							responseData = this.helpers.returnJsonArray(responseData);
						}
					}
				}
				if (resource === 'thread') {
					if (operation === 'delete') {
						//https://developers.google.com/gmail/api/reference/rest/v1/users.threads/delete
						method = 'DELETE';

						const id = this.getNodeParameter('threadId', i);

						endpoint = `/gmail/v1/users/me/threads/${id}`;

						responseData = await googleApiRequest.call(this, method, endpoint, body, qs);

						responseData = { success: true };
					}
					if (operation === 'get') {
						//https://developers.google.com/gmail/api/reference/rest/v1/users.threads/get
						method = 'GET';

						const id = this.getNodeParameter('threadId', i);

						const options = this.getNodeParameter('options', i) as IDataObject;
						const format = options.format || 'minimal';
						const onlyMessages = options.returnOnlyMessages || false;

						qs.format = format;

						endpoint = `/gmail/v1/users/me/threads/${id}`;

						responseData = await googleApiRequest.call(this, method, endpoint, body, qs);

						if (onlyMessages) {
							responseData = responseData.messages;
						}
					}
					if (operation === 'getAll') {
						//https://developers.google.com/gmail/api/reference/rest/v1/users.threads/list
						const returnAll = this.getNodeParameter('returnAll', i) as boolean;
						const filters = this.getNodeParameter('filters', i) as IDataObject;
						Object.assign(qs, filters);

						if (qs.labelIds) {
							// tslint:disable-next-line: triple-equals
							if (qs.labelIds == '') {
								delete qs.labelIds;
							} else {
								qs.labelIds = qs.labelIds as string[];
							}
						}

						if (returnAll) {
							responseData = await googleApiRequestAllItems.call(
								this,
								'threads',
								'GET',
								`/gmail/v1/users/me/threads`,
								{},
								qs,
							);
						} else {
							qs.maxResults = this.getNodeParameter('limit', i) as number;
							responseData = await googleApiRequest.call(
								this,
								'GET',
								`/gmail/v1/users/me/threads`,
								{},
								qs,
							);
							responseData = responseData.threads;
						}

						if (responseData === undefined) {
							responseData = [];
						}

						returnData.push(...responseData);
					}
					if (operation === 'trash') {
						//https://developers.google.com/gmail/api/reference/rest/v1/users.threads/trash
						method = 'POST';

						const id = this.getNodeParameter('threadId', i);

						endpoint = `/gmail/v1/users/me/threads/${id}/trash`;

						responseData = await googleApiRequest.call(this, method, endpoint, {}, qs);
					}
					if (operation === 'untrash') {
						//https://developers.google.com/gmail/api/reference/rest/v1/users.threads/untrash
						method = 'POST';

						const id = this.getNodeParameter('threadId', i);

						endpoint = `/gmail/v1/users/me/threads/${id}/untrash`;

						responseData = await googleApiRequest.call(this, method, endpoint, {}, qs);
					}
				}
				if (resource === 'threadLabel') {
					if (operation === 'remove') {
						//https://developers.google.com/gmail/api/reference/rest/v1/users.threads/modify
						const threadId = this.getNodeParameter('threadId', i);
						const labelIds = this.getNodeParameter('labelIds', i) as string[];

						method = 'POST';
						endpoint = `/gmail/v1/users/me/threads/${threadId}/modify`;
						body = {
							removeLabelIds: labelIds,
						};
						responseData = await googleApiRequest.call(this, method, endpoint, body, qs);
					}
					if (operation === 'add') {
						//https://developers.google.com/gmail/api/reference/rest/v1/users.threads/modify
						const threadId = this.getNodeParameter('threadId', i);
						const labelIds = this.getNodeParameter('labelIds', i) as string[];

						method = 'POST';
						endpoint = `/gmail/v1/users/me/threads/${threadId}/modify`;

						body = {
							addLabelIds: labelIds,
						};

						responseData = await googleApiRequest.call(this, method, endpoint, body, qs);
					}
				}
				if (Array.isArray(responseData)) {
					returnData.push.apply(returnData, responseData as IDataObject[]);
				} else {
					returnData.push(responseData as IDataObject);
				}
			} catch (error) {
				if (this.continueOnFail()) {
					returnData.push({ error: error.message });
					continue;
				}
				throw error;
			}
		}
		if (['draft', 'message'].includes(resource) && ['get', 'getAll'].includes(operation)) {
			//@ts-ignore
			return this.prepareOutputData(returnData);
		}
		return [this.helpers.returnJsonArray(returnData)];
	}
}<|MERGE_RESOLUTION|>--- conflicted
+++ resolved
@@ -160,10 +160,6 @@
 					},
 				],
 				default: 'draft',
-<<<<<<< HEAD
-				description: 'The resource to operate on',
-=======
->>>>>>> 061e36e8
 			},
 			//-------------------------------
 			// Draft Operations
